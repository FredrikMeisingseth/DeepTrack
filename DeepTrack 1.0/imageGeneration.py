import keras


def get_image_parameters(
    particle_center_x_list=lambda : [0, ], 
    particle_center_y_list=lambda : [0, ], 
    particle_radius_list=lambda : [3, ], 
    particle_bessel_orders_list=lambda : [[1, ], ], 
    particle_intensities_list=lambda : [[.5, ], ],
    image_size=lambda : 128, 
    image_background_level=lambda : .5,
    signal_to_noise_ratio=lambda : 30,
    gradient_intensity=lambda : .2, 
    gradient_direction=lambda : 0,
    ellipsoidal_orientation=lambda : [0, ], 
    ellipticity=lambda : 1):
    """Get image parameters.
    
    Inputs:
    particle_center_x_list: x-centers of the particles [px, list of real numbers]
    particle_center_y_list: y-centers of the particles [px, list of real numbers]
    particle_radius_list: radii of the particles [px, list of real numbers]
    particle_bessel_orders_list: Bessel orders of the particles [list (of lists) of positive integers]
    particle_intensities_list: intensities of the particles [list (of lists) of real numbers, normalized to 1]
    image_size: size of the image in pixels [px, positive integer]
    image_background_level: background level [real number normalized to 1]
    signal_to_noise_ratio: signal to noise ratio [positive real number]
    gradient_intensity: gradient intensity [real number normalized to 1]
    gradient_direction: gradient angle [rad, real number]
    ellipsoidal_orientation: Orientation of elliptical particles [rad, real number] 
    ellipticity: shape of the particles, from spherical to elliptical [real number]
    
    Note: particle_center_x, particle_center_x, particle_radius, 
    particle_bessel_order, particle_intensity, ellipsoidal_orientation must have the same length.
    
    Output:
    image_parameters: list with the values of the image parameters in a dictionary:
        image_parameters['Particle Center X List']
        image_parameters['Particle Center Y List']
        image_parameters['Particle Radius List']
        image_parameters['Particle Bessel Orders List']
        image_parameters['Particle Intensities List']
        image_parameters['Image Size']
        image_parameters['Image Background Level']
        image_parameters['Signal to Noise Ratio']
        image_parameters['Gradient Intensity']
        image_parameters['Gradient Direction']
        image_parameters['Ellipsoid Orientation']
        image_parameters['Ellipticity']
    """
    
    image_parameters = {}
    image_parameters['Particle Center X List'] = particle_center_x_list()
    image_parameters['Particle Center Y List'] = particle_center_y_list()
    image_parameters['Particle Radius List'] = particle_radius_list()
    image_parameters['Particle Bessel Orders List'] = particle_bessel_orders_list()
    image_parameters['Particle Intensities List'] = particle_intensities_list()
    image_parameters['Image Size'] = image_size()
    image_parameters['Image Background Level'] = image_background_level()
    image_parameters['Signal to Noise Ratio'] = signal_to_noise_ratio()
    image_parameters['Gradient Intensity'] = gradient_intensity()
    image_parameters['Gradient Direction'] = gradient_direction()
    image_parameters['Ellipsoid Orientation'] = ellipsoidal_orientation()
    image_parameters['Ellipticity'] = ellipticity()

    return image_parameters

def get_image_parameters_preconfig(image_size = 256):

    from numpy.random import uniform, randint
    from math import pi

    particle_number= randint(20, 40)
    particle_radius_list = uniform(0.25, 3, particle_number)
    (particle_center_x_list, particle_center_y_list) = get_particle_positions(particle_radius_list,image_size)

    particle_bessel_orders_list= []
    particle_intensities_list= []
    for i in range(particle_number):
        particle_bessel_orders_list.append([1,])
        particle_intensities_list.append([uniform(0.1,0.5,1),])

    image_parameters = get_image_parameters(
        particle_center_x_list= lambda : particle_center_x_list, 
        particle_center_y_list= lambda : particle_center_y_list,
        particle_radius_list=lambda : particle_radius_list,
        particle_bessel_orders_list= lambda:  particle_bessel_orders_list,
        particle_intensities_list= lambda : particle_intensities_list,
        image_size=lambda : image_size,
        image_background_level=lambda : uniform(.2, .5),
        signal_to_noise_ratio=lambda : uniform(2, 10),
        gradient_intensity=lambda : uniform(0.25, 0.75), 
        gradient_direction=lambda : uniform(-pi, pi),
        ellipsoidal_orientation=lambda : uniform(-pi, pi, particle_number), 
        ellipticity= lambda: 1)

    return image_parameters

def get_aug_parameters():
    return dict(rotation_range=0.2,
    width_shift_range=0.05,
    height_shift_range=0.05,
    shear_range=0.05,
    zoom_range=0.05,
    horizontal_flip=True,
    fill_mode='nearest')

def get_particle_positions(particle_radius_list = [], image_size = 128):
    """Generates multiple particle x- and y-coordinates with respect to each other.

    Inputs:  
    particle_number: number of particles to generate coordinates for
    first_particle_range: allowed x- and y-range of the centermost particle
    other_particle_range: allowed x- and y-range for all other particles
    particle_distance: particle interdistance
    
    Output:
    particles_center_x: list of x-coordinates for the particles
    particles_center_y: list of y-coordinates for the particles
    """

    from numpy.random import uniform
    from numpy import reshape

    
    particle_centers=[]
    for radius in particle_radius_list:
        #print('X is: ' + str(x) + ". Y is: " + str(y) + ". Radius is: " + str(radius) + ". Image size is: " + str(image_size) + '.')
        for i in range(100):
            (x, y) = (uniform(radius, image_size - radius), uniform(radius, image_size - radius))
            if all(((x - coord[0]) ** 2 + (y - coord[1]) ** 2) ** 0.5 > radius for coord in particle_centers):
                particle_centers.append([x, y])
                break
            elif i==99:
                raise Exception("Couldn't place out another particle after 100 tries")
    particle_centers_x=[]
    particle_centers_y=[]
    for coordinates in particle_centers:
        particle_centers_x.append(coordinates[0])
        particle_centers_y.append(coordinates[1])
    
    return (particle_centers_x,particle_centers_y)

def get_image(image_parameters, use_gpu=False):
    """Generate image with particles.
    Input:
    image_parameters: list with the values of the image parameters in a dictionary:
        image_parameters['Particle Center X List']
        image_parameters['Particle Center Y List']
        image_parameters['Particle Radius List']
        image_parameters['Particle Bessel Orders List']
        image_parameters['Particle Intensities List']
        image_parameters['Image Size']
        image_parameters['Image Background Level']
        image_parameters['Signal to Noise Ratio']
        image_parameters['Gradient Intensity']
        image_parameters['Gradient Direction']
        image_parameters['Ellipsoid Orientation']
        image_parameters['Ellipticity']
        
    Note: image_parameters is typically obained from the function get_image_parameters()
        
    Output:
    image: image of the particle [2D numpy array of real numbers betwen 0 and 1]
    """


    from numpy import meshgrid, arange, ones, zeros, sin, cos, sqrt, clip, array
    from numpy.random import poisson as poisson
    
    particle_center_x_list = image_parameters['Particle Center X List']
    particle_center_y_list = image_parameters['Particle Center Y List']
    particle_radius_list = image_parameters['Particle Radius List']
    particle_bessel_orders_list = image_parameters['Particle Bessel Orders List']
    particle_intensities_list = image_parameters['Particle Intensities List']
    image_size = image_parameters['Image Size'] 
    image_background_level = image_parameters['Image Background Level']
    signal_to_noise_ratio = image_parameters['Signal to Noise Ratio']
    gradient_intensity = image_parameters['Gradient Intensity']
    gradient_direction = image_parameters['Gradient Direction']
    ellipsoidal_orientation_list = image_parameters['Ellipsoid Orientation']
    ellipticity = image_parameters['Ellipticity']   
    
    ### CALCULATE BACKGROUND
    # initialize the image at the background level
    image_background = ones((image_size, image_size)) * image_background_level

    # calculate matrix coordinates from the center of the image
    image_coordinate_x, image_coordinate_y = meshgrid(arange(0, image_size), 
                                                      arange(0, image_size), 
                                                      sparse=False, 
                                                      indexing='ij')
    
    # add gradient to image background
    if gradient_intensity!=0:
        image_background = image_background + gradient_intensity * (image_coordinate_x * sin(gradient_direction) + 
                                                                    image_coordinate_y * cos(gradient_direction) ) / (sqrt(2) * image_size)

    ### CALCULATE IMAGE PARTICLES
    image_particles = zeros((image_size, image_size))

    # calculate the particle profiles of all particles and add them to image_particles
    if(use_gpu):
        calc_particle_profile_gpu(particle_center_x_list, particle_center_y_list,particle_radius_list, image_particles,particle_intensities_list)
    else:
        from scipy.special import jv as bessel
        
        for particle_center_x, particle_center_y, particle_radius, particle_bessel_orders, particle_intensities, ellipsoidal_orientation in zip(particle_center_x_list, particle_center_y_list, particle_radius_list, particle_bessel_orders_list, particle_intensities_list, ellipsoidal_orientation_list):
        
        
            # calculate the radial distance from the center of the particle 
            # normalized by the particle radius
            radial_distance_from_particle = sqrt((image_coordinate_x - particle_center_x)**2 
                                            + (image_coordinate_y - particle_center_y)**2 
                                            + .001**2) / particle_radius
            

            # for elliptical particles
            rotated_distance_x = (image_coordinate_x - particle_center_x)*cos(ellipsoidal_orientation) + (image_coordinate_y - particle_center_y)*sin(ellipsoidal_orientation)
            rotated_distance_y = -(image_coordinate_x - particle_center_x)*sin(ellipsoidal_orientation) + (image_coordinate_y - particle_center_y)*cos(ellipsoidal_orientation)
            
            
            elliptical_distance_from_particle = sqrt((rotated_distance_x)**2 
                                            + (rotated_distance_y / ellipticity)**2 
                                            + .001**2) / particle_radius


            # calculate particle profile
            for particle_bessel_order, particle_intensity in zip(particle_bessel_orders, particle_intensities):
                image_particle = 4 * particle_bessel_order**2.5 * (bessel(particle_bessel_order, elliptical_distance_from_particle) / elliptical_distance_from_particle)**2
                image_particles = image_particles + particle_intensity * image_particle

    # calculate image without noise as background image plus particle image
    image_particles_without_noise = clip(image_background + image_particles, 0, 1)

    ### ADD NOISE
    image_particles_with_noise = poisson(image_particles_without_noise * signal_to_noise_ratio**2) / signal_to_noise_ratio**2

    return image_particles_with_noise

def calc_particle_profile_gpu(particle_center_x_list, particle_center_y_list,particle_radius_list, image_particles,particle_intensities_list):
    from numba import cuda
    from math import ceil,exp


    # the cuda kernel calculating the value of the Gauss function for each pixel in out image
    @cuda.jit
    def part_prof(d_dist_x,d_dist_y,d_radiuses,d_img_part,d_particle_intensities):

        x, y = cuda.grid(2)

        if x >= d_img_part.shape[0] and y >= d_img_part.shape[1]:
            # Quit if (x, y) is outside of valid C boundary
            return

        for i in range(d_dist_x.shape[0]):

            tmp = d_particle_intensities[i][0][0]*exp(-((x-d_dist_x[i])**2/(2*d_radiuses[i]**2) + (y-d_dist_y[i])**2/(2*d_radiuses[i]**2)))

            d_img_part[x, y] = d_img_part[x,y] + tmp

    # define threads per block and blocks per grid. This dictates how our cuda kernel devides tasks.
    TPB = 32
    threadsperblock = (TPB, TPB)
    blockspergrid_x = int(ceil(image_particles.shape[0] / threadsperblock[0]))
    blockspergrid_y = int(ceil(image_particles.shape[1] / threadsperblock[1]))
    blockspergrid = (blockspergrid_x, blockspergrid_y)
    
    # introduce stream dictating the order of data being sent to GPU
    # create an cuda object of each object we wish to have handled by the GPU. This is because data transfer to and from GPU is costly.
    stream = cuda.stream()
    d_pos_x = cuda.to_device(particle_center_x_list,stream = stream)
    d_pos_y = cuda.to_device(particle_center_y_list,stream = stream)
    d_radiuses = cuda.to_device(particle_radius_list,stream = stream)
    d_img_part = cuda.to_device(image_particles,stream = stream)
    d_particle_intensities = cuda.to_device(particle_intensities_list,stream = stream)

    # call the cuda kernel
    part_prof[blockspergrid, threadsperblock](d_pos_x,d_pos_y,d_radiuses, d_img_part,d_particle_intensities)

    # retrieve our image particle matrix from GPU
    d_img_part.copy_to_host(image_particles, stream = stream)

def draw_image(img):
    from matplotlib import pyplot as plt
    plt.imshow(img, cmap='gray')
    plt.show()

def plot_sample_image(image, image_parameters, figsize=(15, 5)):
    """
    Plot a sample image.

    Inputs:
    image: image of the particles
    image_parameters: list with the values of the image parameters
    figsize: figure size [list of two positive numbers]
    """
    

    ### CALCULATE BACKGROUND
    # initialize the image at the background level
    image_background = ones((image_size, image_size)) * image_background_level
    
    # add gradient to image background
    if gradient_intensity!=0:
        image_background = image_background + gradient_intensity * (image_coordinate_x * sin(gradient_direction) + 
                                                                    image_coordinate_y * cos(gradient_direction) ) / (sqrt(2) * image_size)

        

    ### CALCULATE IMAGE PARTICLES
    image_particles = zeros((image_size, image_size))
    for particle_center_x, particle_center_y, particle_radius, particle_bessel_orders, particle_intensities, ellipsoidal_orientation in zip(particle_center_x_list, particle_center_y_list, particle_radius_list, particle_bessel_orders_list, particle_intensities_list, ellipsoidal_orientation_list):
    
    
        # calculate the radial distance from the center of the particle 
        # normalized by the particle radius
        radial_distance_from_particle = sqrt((image_coordinate_x - particle_center_x)**2 
                                        + (image_coordinate_y - particle_center_y)**2 
                                        + .001**2) / particle_radius
        

        # for elliptical particles
        rotated_distance_x = (image_coordinate_x - particle_center_x)*cos(ellipsoidal_orientation) + (image_coordinate_y - particle_center_y)*sin(ellipsoidal_orientation)
        rotated_distance_y = -(image_coordinate_x - particle_center_x)*sin(ellipsoidal_orientation) + (image_coordinate_y - particle_center_y)*cos(ellipsoidal_orientation)
        
        
        elliptical_distance_from_particle = sqrt((rotated_distance_x)**2 
                                        + (rotated_distance_y / ellipticity)**2 
                                        + .001**2) / particle_radius


        # calculate particle profile
        for particle_bessel_order, particle_intensity in zip(particle_bessel_orders, particle_intensities):
            image_particle = 4 * particle_bessel_order**2.5 * (bessel(particle_bessel_order, elliptical_distance_from_particle) / elliptical_distance_from_particle)**2
            image_particles = image_particles + particle_intensity * image_particle

        

    # calculate image without noise as background image plus particle image
    image_particles_without_noise = clip(image_background + image_particles, 0, 1)

    ### ADD NOISE
    image_particles_with_noise = poisson(image_particles_without_noise * signal_to_noise_ratio**2) / signal_to_noise_ratio**2
    

    return image_particles_with_noise

def get_label(image_parameters=get_image_parameters_preconfig(), use_gpu=False):
    """Create and return binary target image given image parameters
    Input: Image parameters
    Output: Array of size (image_x, image_y, number_of_features = 5), where the features at index i are:
        i = 0 - binary image (is there a particle here?)
        i = 1 - delta_x (to the particle center)
        i = 2 - delta_y
        i = 3 - radius
        i = 4 - intensity
    """
    if (use_gpu):
        pass
        # print('GPU not yet implemented')
        # return targetBinaryImage

    import numpy as np

    particle_center_x_list = image_parameters['Particle Center X List']
    particle_center_y_list = image_parameters['Particle Center Y List']
    particle_radius_list = image_parameters['Particle Radius List']
    image_size = image_parameters['Image Size']
    particle_intensities_list = image_parameters['Particle Intensities List']

    targetBinaryImage = np.zeros((image_size, image_size, 5))

    for particle_index in range(0, len(particle_center_x_list)):
        center_x = particle_center_x_list[particle_index]
        center_y = particle_center_y_list[particle_index]
        radius = particle_radius_list[particle_index]
        intensity = particle_intensities_list[particle_index]
        #print('Center_x is: ' + str(center_x) + ". Center_y is: " + str(center_y) + ". Radius is: " + str(radius) + ".")

        """Loops over all pixels with center in coordinates = [ceil(center - radius): floor(center + radius)]. Adds the ones with
        center within radius.
        """
        for pixel_x in range(int(np.floor(center_x - radius)), int(np.ceil(center_x + radius))):
            for pixel_y in range(int(np.floor(center_y - radius)), int(np.ceil(center_y + radius))):
                if ((pixel_x - center_x) ** 2 + (pixel_y - center_y) ** 2 <= radius ** 2):
                    # print('Pixel_x is: ' + str(pixel_x) + ". Pixel_y is: " + str(pixel_y) + ".")
                    targetBinaryImage[pixel_x, pixel_y, 0] = 1
                    targetBinaryImage[pixel_x, pixel_y, 1] = center_x - pixel_x
                    targetBinaryImage[pixel_x, pixel_y, 2] = center_y - pixel_y
                    # print('X vector is: ' + str(targetBinaryImage[pixel_x, pixel_y, 1]) + '. Y vector is: ' + str(targetBinaryImage[pixel_x, pixel_y, 2] ))
                    targetBinaryImage[pixel_x, pixel_y, 3] = radius
                    targetBinaryImage[pixel_x, pixel_y, 4] = intensity[0]

    return targetBinaryImage

def get_label_old(image_parameters=get_image_parameters_preconfig(), use_gpu=False):
    """Create and return binary target image given image parameters
    Input: Image parameters
    Output: Binary image of the input image size where pixels containing particles are marked as ones, while rest are zeros
    """
    if (use_gpu):
        print('GPU not yet implemented')
    else:
        import numpy as np


        particle_center_x_list = image_parameters['Particle Center X List']
        particle_center_y_list = image_parameters['Particle Center Y List']
        particle_radius_list = image_parameters['Particle Radius List']
        image_size = image_parameters['Image Size']

        targetBinaryImage = np.zeros((image_size, image_size))

        for particle_index in range(0, len(particle_center_x_list)):
            center_x = particle_center_x_list[particle_index]
            center_y = particle_center_y_list[particle_index]
            radius = particle_radius_list[particle_index]

            """Loops over all pixels with center in coordinates = [ceil(center - radius): floor(center + radius)]. Adds the ones with
            center within radius.
            """
            for pixel_x in range(int(np.floor(center_x - radius)), int(np.ceil(center_x + radius) + 1)):
                for pixel_y in range(int(np.floor(center_y - radius)), int(np.ceil(center_y + radius) + 1)):
                    if ((pixel_x - center_x) ** 2 + (pixel_y - center_y) ** 2 <= radius ** 2):
                        targetBinaryImage[pixel_x, pixel_y] = 1

        return targetBinaryImage

def get_batch(get_image_parameters = lambda: get_image_parameters_preconfig(),
              batch_size=32, 
              use_gpu=False):
    
    from numpy import zeros
    import time

    example_image_parameters = get_image_parameters()
    image_size = example_image_parameters['Image Size']
    image_batch = zeros((batch_size, image_size, image_size,1)) #possibly save in smaller format? + Preallocating assumes equal image-sizes!
    label_batch = zeros((batch_size, image_size, image_size,5)) #possibly save in smaller format? + Preallocating assumes equal image-sizes!

    t = time.time()
    for i in range(batch_size):
        image_parameters = get_image_parameters()
        image_batch[i,:,:,0] = get_image(image_parameters, use_gpu)
        label_batch[i,:,:,:] = get_label(image_parameters, use_gpu)

    time_taken=time.time()-t

    print("Time taken for batch generation of size " + str(batch_size) + ": " + str(time_taken) + " s.")

    return (image_batch, label_batch)

def save_batch(batch, label_path='data/', image_path='data/', image_filename='image', label_filename='label'):
    
    from skimage.io import imsave
    from os.path import join
    
    (image_batch, label_batch) = batch
    (number_of_images, image_size_x, image_size_y) = image_batch.shape

    for i in range(number_of_images):
        imsave(join(image_path, image_filename +"%d.png"%i),image_batch[i,:,:])
        imsave(join(label_path, label_filename +"%d.png"%i),label_batch[i,:,:])

    return

def generator_for_training(get_batch = lambda: get_batch(), aug_parameters = get_aug_parameters()):

    from keras.preprocessing.image import ImageDataGenerator
    import numpy as np
    (image_batch, label_batch) = get_batch()
    image_shape = image_batch.shape
    image_batch = np.reshape(image_batch, (image_shape[0], image_shape[1], image_shape[2], 1))
    label_batch = np.reshape(label_batch, (image_shape[0], image_shape[1], image_shape[2], 1)) #Expects a color channel
    print(image_batch.shape)

    data_generator = ImageDataGenerator(**aug_parameters)
    return data_generator.flow(image_batch, label_batch, batch_size=32)
    #Som jag fattar det, batch size här är hur många augmenterade bilder den genererar från grunddatan
     
def generator_for_training_load(image_path, label_path, aug_parameters = get_aug_parameters()):

    from keras.preprocessing.image import ImageDataGenerator
    image_datagenerator = ImageDataGenerator(**aug_parameters)
    label_datagenerator = ImageDataGenerator(**aug_parameters)

    # Provide the same seed and keyword arguments to the fit and flow methods
    seed = 1
    image_generator = image_datagenerator.flow_from_directory(
        image_path,
        class_mode=None,
        seed=seed)

    label_generator = label_datagenerator.flow_from_directory(
        label_path,
        class_mode=None,
        seed=seed)

    # combine generators into one which yields image and masks
    return zip(image_generator, label_generator)

def get_batch_load(filename):
    from skimage import io
    from numpy import reshape
    image_batch = io.imread(filename)
    image_batch = reshape(image_batch, (image_batch.shape[0],image_batch.shape[1],image_batch.shape[2],1))
    return image_batch

def get_padding(input_size, n):
    """Adds padding to the input image
    Inputs:
    input: the input image
    input_size: the size of the input image
    n: the input image dimensions are changed to be divisible by 2**n

    Outputs:
    padding: the padding that was used
    """
    C0 = 2 ** (n - 1)
    C1 = 2 ** (n - 1)
    if (input_size[0] % 8 != 0):
        top_pad = (input_size[0] % (2 * n) // 2)
        bottom_pad = (input_size[0] % (2 * n) - top_pad)
    else:
        top_pad = 0
        bottom_pad = 0
        C0 = 0
    if input_size[1] % 8 != 0:
        left_pad = (input_size[1] % (2 * n) // 2)
        right_pad = (input_size[1] % (2 * n) - left_pad)
    else:
        left_pad = 0
        right_pad = 0
        C1 = 0
        padding = ((C0 - top_pad, C0 - bottom_pad), (C1 - left_pad, C1 - right_pad))

    return (padding)

def get_particle_centers(label):
    from skimage import measure
    from statistics import mean
    from numpy import argwhere

    (label_id, number_of_particles) = measure.label(label[:,:,0], return_num=True)
    #Bra namn

    x_mean_list=[]
    y_mean_list=[]

    for particle_id in range(1,number_of_particles+1):
        x_list=[]
        y_list=[]
        coords = argwhere(label_id==particle_id)
        for coord in coords:
            x_list.append(coord[0]+label[coord[0],coord[1],1])
            y_list.append(coord[1]+label[coord[0],coord[1],2])

        x_mean_list.append(mean(x_list))
        y_mean_list.append(mean(y_list))

    return (x_mean_list, y_mean_list)

class DataGenerator(keras.utils.Sequence):
    """
    At the beginning of each epoch, generates a batch of size epoch_batch_size using get_image_parameters and use_GPU. Then,
    for each step, outputs a batch of size batch_size. This is done at most len times.
    """
    def __init__(self,
                 get_image_parameters = lambda: get_image_parameters_preconfig(),
                 epoch_batch_size = 1000,
                 use_GPU = False,
                 batch_size = 32,
                 len = 100):
        'Initialization'
        self.get_image_parameters = get_image_parameters
        self.epoch_batch_size = epoch_batch_size
        self.use_GPU = use_GPU
        #self.batch = get_batch(get_image_parameters, epoch_batch_size, use_GPU)
        self.on_epoch_end()
        self.len = len
        self.batch_size = batch_size

    def on_epoch_end(self):
        self.batch = get_batch(self.get_image_parameters, self.epoch_batch_size, self.use_GPU)
        image_batch, label_batch = self.batch
        from matplotlib import pyplot as plt
        plt.imshow(image_batch[0,:,:,0], cmap = 'gray')
        plt.show()
        plt.imshow(label_batch[0,:,:,0], cmap = 'gray')
        plt.show()

    def __len__(self):

        return(self.len)

    def __getitem__(self, index):
<<<<<<< HEAD
        from random import randint
        image_indices = [randint(0,self.epoch_batch_size-1) for i in range(self.batch_size)]
        image_batch, label_batch = self.batch
        return image_batch[image_indices], label_batch[image_indices]

def get_particle_centers(label):
    from skimage import measure
    from statistics import mean
    from numpy import argwhere
    (label_id, number_of_particles) = measure.label(label[:,:,0], return_num=True)
    #Bra namn
    x_mean_list=[]
    y_mean_list=[]
    for particle_id in range(1,number_of_particles+1):
        x_list=[]
        y_list=[]
        coords = argwhere(label_id==particle_id)
        for coord in coords:
            x_list.append(coord[0]+label[coord[0],coord[1],1])
            y_list.append(coord[1]+label[coord[0],coord[1],2])
        x_mean_list.append(mean(x_list))
        y_mean_list.append(mean(y_list))
    return (x_mean_list, y_mean_list)
=======
        return self.batch
>>>>>>> ce62d8f2
<|MERGE_RESOLUTION|>--- conflicted
+++ resolved
@@ -595,7 +595,6 @@
         return(self.len)
 
     def __getitem__(self, index):
-<<<<<<< HEAD
         from random import randint
         image_indices = [randint(0,self.epoch_batch_size-1) for i in range(self.batch_size)]
         image_batch, label_batch = self.batch
@@ -618,7 +617,4 @@
             y_list.append(coord[1]+label[coord[0],coord[1],2])
         x_mean_list.append(mean(x_list))
         y_mean_list.append(mean(y_list))
-    return (x_mean_list, y_mean_list)
-=======
-        return self.batch
->>>>>>> ce62d8f2
+    return (x_mean_list, y_mean_list)