--- conflicted
+++ resolved
@@ -65,34 +65,28 @@
 
     return image_parameters
 
-def get_image_parameters_preconfig():
+def get_image_parameters_preconfig(image_size = 256):
 
     from numpy.random import uniform, randint
     from math import pi
 
-    particle_number= randint(10, 30)
-    first_particle_range = 10
-    other_particle_range = 200
-    particle_distance = 30
-
-    (particle_center_x_list, particle_center_y_list) = get_particle_positions(particle_number, 4)
+    particle_number= randint(20, 40)
+    particle_radius_list = uniform(1, 3, particle_number)
+    (particle_center_x_list, particle_center_y_list) = get_particle_positions(particle_radius_list,image_size)
+
     particle_bessel_orders_list= []
     particle_intensities_list= []
     for i in range(particle_number):
         particle_bessel_orders_list.append([1,])
-        particle_intensities_list.append([uniform(0.5,0.7,1),])
+        particle_intensities_list.append([uniform(0.3,0.6,1),])
 
     image_parameters = get_image_parameters(
         particle_center_x_list= lambda : particle_center_x_list, 
-        particle_center_y_list= lambda : particle_center_y_list, 
-<<<<<<< HEAD
-        particle_radius_list=lambda : uniform(2, 5, particle_number), 
-=======
-        particle_radius_list=lambda : uniform(1, 3, particle_number),
->>>>>>> 0e55edb1
+        particle_center_y_list= lambda : particle_center_y_list,
+        particle_radius_list=lambda : particle_radius_list,
         particle_bessel_orders_list= lambda:  particle_bessel_orders_list,
         particle_intensities_list= lambda : particle_intensities_list,
-        image_size=lambda : 128, 
+        image_size=lambda : image_size,
         image_background_level=lambda : uniform(.3, .5),
         signal_to_noise_ratio=lambda : uniform(3, 5),
         gradient_intensity=lambda : uniform(0.25, 0.75), 
@@ -111,9 +105,9 @@
     horizontal_flip=True,
     fill_mode='nearest')
 
-def get_particle_positions(particle_number=2,particle_distance=10,image_size = 128):
+def get_particle_positions(particle_radius_list = [], image_size = 128):
     """Generates multiple particle x- and y-coordinates with respect to each other.
-    
+
     Inputs:  
     particle_number: number of particles to generate coordinates for
     first_particle_range: allowed x- and y-range of the centermost particle
@@ -126,20 +120,26 @@
     """
 
     from numpy.random import uniform
+    from numpy import reshape
+
     
     particle_centers=[]
-    while len(particle_centers) < particle_number:
-        (x,y) = (uniform(0,image_size), uniform(0,image_size))
-        if all(((x-coord[0])**2+(y-coord[1])**2)**0.5 > particle_distance for coord in particle_centers):
-            particle_centers.append([x,y])
-
+    for radius in particle_radius_list:
+        #print('X is: ' + str(x) + ". Y is: " + str(y) + ". Radius is: " + str(radius) + ". Image size is: " + str(image_size) + '.')
+        for i in range(100):
+            (x, y) = (uniform(radius, image_size - radius), uniform(radius, image_size - radius))
+            if all(((x - coord[0]) ** 2 + (y - coord[1]) ** 2) ** 0.5 > radius for coord in particle_centers):
+                particle_centers.append([x, y])
+                break
+            elif i==99:
+                raise Exception("Couldn't place out another particle after 100 tries")
     particle_centers_x=[]
     particle_centers_y=[]
     for coordinates in particle_centers:
         particle_centers_x.append(coordinates[0])
         particle_centers_y.append(coordinates[1])
     
-    return (particle_centers_x, particle_centers_y)
+    return (particle_centers_x,particle_centers_y)
 
 def get_image(image_parameters, use_gpu=False):
     """Generate image with particles.
@@ -349,6 +349,54 @@
 def get_label(image_parameters=get_image_parameters_preconfig(), use_gpu=False):
     """Create and return binary target image given image parameters
     Input: Image parameters
+    Output: Array of size (image_x, image_y, number_of_features = 5), where the features at index i are:
+        i = 0 - binary image (is there a particle here?)
+        i = 1 - delta_x (to the particle center)
+        i = 2 - delta_y
+        i = 3 - radius
+        i = 4 - intensity
+    """
+    if (use_gpu):
+        pass
+        # print('GPU not yet implemented')
+        # return targetBinaryImage
+
+    import numpy as np
+
+    particle_center_x_list = image_parameters['Particle Center X List']
+    particle_center_y_list = image_parameters['Particle Center Y List']
+    particle_radius_list = image_parameters['Particle Radius List']
+    image_size = image_parameters['Image Size']
+    particle_intensities_list = image_parameters['Particle Intensities List']
+
+    targetBinaryImage = np.zeros((image_size, image_size, 5))
+
+    for particle_index in range(0, len(particle_center_x_list)):
+        center_x = particle_center_x_list[particle_index]
+        center_y = particle_center_y_list[particle_index]
+        radius = particle_radius_list[particle_index]
+        intensity = particle_intensities_list[particle_index]
+        #print('Center_x is: ' + str(center_x) + ". Center_y is: " + str(center_y) + ". Radius is: " + str(radius) + ".")
+
+        """Loops over all pixels with center in coordinates = [ceil(center - radius): floor(center + radius)]. Adds the ones with
+        center within radius.
+        """
+        for pixel_x in range(int(np.floor(center_x - radius)), int(np.ceil(center_x + radius))):
+            for pixel_y in range(int(np.floor(center_y - radius)), int(np.ceil(center_y + radius))):
+                if ((pixel_x - center_x) ** 2 + (pixel_y - center_y) ** 2 <= radius ** 2):
+                    # print('Pixel_x is: ' + str(pixel_x) + ". Pixel_y is: " + str(pixel_y) + ".")
+                    targetBinaryImage[pixel_x, pixel_y, 0] = 1
+                    targetBinaryImage[pixel_x, pixel_y, 1] = center_x - pixel_x
+                    targetBinaryImage[pixel_x, pixel_y, 2] = center_y - pixel_y
+                    # print('X vector is: ' + str(targetBinaryImage[pixel_x, pixel_y, 1]) + '. Y vector is: ' + str(targetBinaryImage[pixel_x, pixel_y, 2] ))
+                    targetBinaryImage[pixel_x, pixel_y, 3] = radius
+                    targetBinaryImage[pixel_x, pixel_y, 4] = intensity[0]
+
+    return targetBinaryImage
+
+def get_label_old(image_parameters=get_image_parameters_preconfig(), use_gpu=False):
+    """Create and return binary target image given image parameters
+    Input: Image parameters
     Output: Binary image of the input image size where pixels containing particles are marked as ones, while rest are zeros
     """
     if (use_gpu):
@@ -397,14 +445,9 @@
         image_batch[i,:,:,0] = get_image(image_parameters, use_gpu)
         label_batch[i,:,:,0:5] = get_label(image_parameters, use_gpu) #WRONG!!! Only since get_label isn't working right now
 
-<<<<<<< HEAD
-    timetaken=time.time()-t
-    print("Time to create batch:",timetaken, "seconds.")
-
-=======
     time_taken=time.time()-t
+
     print("Time taken for batch generation of size " + str(batch_size) + ": " + str(time_taken) + " s.")
->>>>>>> 0e55edb1
 
     return (image_batch, label_batch)
 
@@ -516,18 +559,38 @@
 
     def on_epoch_end(self):
         self.batch = get_batch(self.get_image_parameters, self.epoch_batch_size, self.use_GPU)
-
+        image_batch, label_batch = self.batch
+        from matplotlib import pyplot as plt
+        plt.imshow(image_batch[0,:,:,0], cmap = 'gray')
+        plt.show()
+        plt.imshow(label_batch[0,:,:,0], cmap = 'gray')
+        plt.show()
 
     def __len__(self):
 
         return(self.len)
 
     def __getitem__(self, index):
-<<<<<<< HEAD
-        return self.batch
-=======
         from random import randint
         image_indices = [randint(0,self.epoch_batch_size-1) for i in range(self.batch_size)]
         image_batch, label_batch = self.batch
         return image_batch[image_indices], label_batch[image_indices]
->>>>>>> 0e55edb1
+
+def get_particle_centers(label):
+    from skimage import measure
+    from statistics import mean
+    from numpy import argwhere
+    (label_id, number_of_particles) = measure.label(label[:,:,0], return_num=True)
+    #Bra namn
+    x_mean_list=[]
+    y_mean_list=[]
+    for particle_id in range(1,number_of_particles+1):
+        x_list=[]
+        y_list=[]
+        coords = argwhere(label_id==particle_id)
+        for coord in coords:
+            x_list.append(coord[0]+label[coord[0],coord[1],1])
+            y_list.append(coord[1]+label[coord[0],coord[1],2])
+        x_mean_list.append(mean(x_list))
+        y_mean_list.append(mean(y_list))
+    return (x_mean_list, y_mean_list)