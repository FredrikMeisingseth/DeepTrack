def get_operating_characteristics(batch_labels, batch_predictions):
    """
    Method that returns the operating characteristics of a prediction.
    Input:
        batch_labels: the batch_labels
        batch_predictions: the batch_predictions. Sigmoid and cutoff should be applied BEFORE applying this method.
    Outputs:
        P:  condition positive - number of real positives in the label (pixels that are 1 in label)
        N:  condition negative - number of real negatives in the label (pixels that are 0 in label)
        TP: true positive - number of correct positive predictions (pixels that are 1 in both label and prediction)
        TN: true negative - number of correct negative predictions (pixels that are 0 in both label and prediction)
        FP: false positive - number of incorrect positive predictions (pixels that are 0 in label, but 1 in prediction)
        FN: false negative - number of incorrect negative predictions (pixels that are 1 in label, but 0 in prediction)
    """
    import numpy as np

    label_first_feature = np.ndarray.flatten(batch_labels[:, :, :, 0])
    prediction_first_feature = np.ndarray.flatten(batch_predictions[:, :, :, 0])

    P = sum(label_first_feature)
    N = sum(1 - label_first_feature)

    TP = sum(label_first_feature * prediction_first_feature)
    TN = sum((1 - label_first_feature) * (1 - prediction_first_feature))

    FP = sum((1 - label_first_feature) * prediction_first_feature)
    FN = sum(label_first_feature * (1 - prediction_first_feature))

    return P, N, TP, FP, TN, FN


def get_MAE_xy_unet(batch_labels, batch_predictions):
    import numpy as np
    import scipy
    label_first_feature = np.ndarray.flatten(batch_labels[:, :, :, 0])

    label_x = np.ndarray.flatten(batch_labels[:, :, :, 1])
    predictions_x = np.ndarray.flatten(batch_predictions[:, :, :, 1]) * label_first_feature

    label_x_sparse = scipy.sparse.csc_matrix(label_x)
    prediction_x_sparse = scipy.sparse.csc_matrix(predictions_x)

    label_y = np.ndarray.flatten(batch_labels[:, :, :, 2])
    predictions_y = np.ndarray.flatten(batch_predictions[:, :, :, 2]) * label_first_feature

    label_y_sparse = scipy.sparse.csc_matrix(label_y)
    prediction_y_sparse = scipy.sparse.csc_matrix(predictions_y)

    diff_x_sparse = label_x_sparse - prediction_x_sparse
    diff_y_sparse = label_y_sparse - prediction_y_sparse

    AE_xy_matrix = scipy.sparse.csc_matrix.sqrt(
        scipy.sparse.csc_matrix.power(diff_x_sparse, 2) + scipy.sparse.csc_matrix.power(diff_y_sparse, 2))

    MAE_xy = scipy.sparse.csc_matrix.sum(AE_xy_matrix) / scipy.sparse.csc_matrix.sum(
        scipy.sparse.csc_matrix(label_first_feature))

    return MAE_xy


def get_MAE_r_unet(batch_labels, batch_predictions):
    import numpy as np
    import scipy

    label_first_feature = np.ndarray.flatten(batch_labels[:, :, :, 0])

    label_r = np.ndarray.flatten(batch_labels[:, :, :, 3])
    prediction_r = np.ndarray.flatten(batch_predictions[:, :, :, 3]) * label_first_feature

    label_r_sparse = scipy.sparse.csc_matrix(label_r)
    prediction_r_sparse = scipy.sparse.csc_matrix(prediction_r)

    diff_r_sparse = label_r_sparse - prediction_r_sparse

    AE_r_matrix = abs(diff_r_sparse)

    MAE_r = scipy.sparse.csc_matrix.sum(AE_r_matrix) / scipy.sparse.csc_matrix.sum(
        scipy.sparse.csc_matrix(label_first_feature))

    return MAE_r


def get_MAE_I_unet(batch_labels, batch_predictions):
    import numpy as np
    import scipy

    label_first_feature = np.ndarray.flatten(batch_labels[:, :, :, 0])

    label_I = np.ndarray.flatten(batch_labels[:, :, :, 4])
    prediction_I = np.ndarray.flatten(batch_predictions[:, :, :, 4]) * label_first_feature

    label_I_sparse = scipy.sparse.csc_matrix(label_I)
    prediction_I_sparse = scipy.sparse.csc_matrix(prediction_I)

    diff_I_sparse = label_I_sparse - prediction_I_sparse

    AE_I_matrix = abs(diff_I_sparse)

    MAE_I = scipy.sparse.csc_matrix.sum(AE_I_matrix) / scipy.sparse.csc_matrix.sum(
        scipy.sparse.csc_matrix(label_first_feature))

    return MAE_I


def get_operating_characteristics_scanning_box(predicted_particle_positions_x, predicted_particle_positions_y,
                                               particle_positions_x, particle_positions_y,
                                               image_size_x, image_size_y,
                                               scanning_box_size_x, scanning_box_size_y,
                                               scanning_box_step_x, scanning_box_step_y):
    """ Method that returns the operating characteristics using a scanning box approach.
    Inputs:
    predicted_particle_positions_x: list of predicted x-coordinates of the particles
    predicted_particle_positions_y: list of predicted y-coordinates of the particles
    particle_positions_x: list of x-coordinates of the particles
    particle_positions_y: list of y-coordinates of the particles
    image_size_x: x-size of the image. We represent images as matrices, so this is usually the vertical side-length.
    image_size_y: y-size of the image. This is usually the horizontal side length.
    scanning_box_size_x: x-size of the scanning box.
    scanning_box_size_y: y-size of the scanning box.
    scanning_box_step_x: the x-coordinate of the start of the next scanning box relative to the current one.
    scanning_box_step_y: the y-coordinate of the start of the next scanning box relative to the current one.

    Notes:
        1) If a particle is exactly on the far edge of the image, it will not be counted

    Outputs:
        operating_characteristics
    """
    from numpy import meshgrid, arange, ndarray
    scanning_box_stops_x, scanning_box_stops_y = meshgrid(
        arange(scanning_box_size_x, image_size_x + scanning_box_step_x, scanning_box_step_x),
        arange(scanning_box_size_y, image_size_y + scanning_box_step_y, scanning_box_step_y),
        sparse=False,
        indexing='ij')

    operating_characteristics = [0, 0, 0, 0, 0, 0]
    for scanning_box_stop_x, scanning_box_stop_y in zip(ndarray.flatten(scanning_box_stops_x),
                                                        ndarray.flatten(scanning_box_stops_y)):
        scanning_box_start_x = scanning_box_stop_x - scanning_box_size_x
        scanning_box_start_y = scanning_box_stop_y - scanning_box_size_y
        particles_in_box = 0
        predicted_particles_in_box = 0

        for particle_position_x, particle_position_y in zip(particle_positions_x, particle_positions_y):
            if scanning_box_start_x <= particle_position_x < scanning_box_stop_x:
                if scanning_box_start_y <= particle_position_y < scanning_box_stop_y:
                    particles_in_box += 1

        for predicted_particle_position_x, predicted_particle_position_y in zip(predicted_particle_positions_x,
                                                                                predicted_particle_positions_y):
            if scanning_box_start_x <= predicted_particle_position_x < scanning_box_stop_x:
                if scanning_box_start_y <= predicted_particle_position_y < scanning_box_stop_y:
                    predicted_particles_in_box += 1

        # if particles_in_box != predicted_particles_in_box:
        #     print("Particles in box " + str(particles_in_box))
        #     print("Predicted particles in box " + str(predicted_particles_in_box))
        #     print(scanning_box_start_x, scanning_box_start_y)

        P_box = particles_in_box
        if particles_in_box == 0:
            N_box = 1
            TP_box = 0
            FN_box = 0
            if predicted_particles_in_box == 0:
                FP_box = 0
                TN_box = 1
            else:
                FP_box = predicted_particles_in_box
                TN_box = 0
        else:
            N_box = 0
            TN_box = 0
            if predicted_particles_in_box >= particles_in_box:
                TP_box = particles_in_box
                FP_box = predicted_particles_in_box - particles_in_box
                FN_box = 0
            else:
                TP_box = predicted_particles_in_box
                FP_box = 0
                FN_box = particles_in_box - predicted_particles_in_box

        operating_characteristics_box = [P_box, N_box, TP_box, FP_box, TN_box, FN_box]
        operating_characteristics = [sum(x) for x in zip(operating_characteristics, operating_characteristics_box)]
    return operating_characteristics


def get_operating_characteristics_scanning_box_optimized(predicted_particle_positions_x, predicted_particle_positions_y,
                                                         particle_positions_x, particle_positions_y,
                                                         image_size_x, image_size_y,
                                                         scanning_box_size_x, scanning_box_size_y,
                                                         scanning_box_step_x, scanning_box_step_y):
    """ Method that returns the operating characteristics using a scanning box approach.
    Inputs:
    predicted_particle_positions_x: list of predicted x-coordinates of the particles
    predicted_particle_positions_y: list of predicted y-coordinates of the particles
    particle_positions_x: list of x-coordinates of the particles
    particle_positions_y: list of y-coordinates of the particles
    image_size_x: x-size of the image. We represent images as matrices, so this is usually the vertical side-length.
    image_size_y: y-size of the image. This is usually the horizontal side length.
    scanning_box_size_x: x-size of the scanning box.
    scanning_box_size_y: y-size of the scanning box.
    scanning_box_step_x: the x-coordinate of the start of the next scanning box relative to the current one.
    scanning_box_step_y: the y-coordinate of the start of the next scanning box relative to the current one.

    Notes:
        1) If a particle is exactly on the far edge of the image, it will not be counted

    Outputs:
        operating_characteristics
    """
    from numpy import meshgrid, arange, ndarray, ceil, floor
    from scipy import sparse
    number_of_scanning_boxes_x = ceil((image_size_x + scanning_box_step_x - scanning_box_size_x) / scanning_box_step_x)
    number_of_scanning_boxes_y = ceil((image_size_y + scanning_box_step_y - scanning_box_size_y) / scanning_box_step_y)

    scanning_boxes_matrix_particles = sparse.lil_matrix((int(number_of_scanning_boxes_x),
                                                         int(number_of_scanning_boxes_y)))
    scanning_boxes_matrix_predicted_particles = sparse.lil_matrix((int(number_of_scanning_boxes_x),
                                                                   int(number_of_scanning_boxes_y)))

    for particle_position_x, particle_position_y in zip(particle_positions_x, particle_positions_y):
        start_index_x = int(ceil((particle_position_x - scanning_box_size_x) / scanning_box_step_x))
        stop_index_x = int(floor(particle_position_x / scanning_box_step_x))

        start_index_y = int(ceil((particle_position_y - scanning_box_size_y) / scanning_box_step_y))
        stop_index_y = int(floor(particle_position_y / scanning_box_step_y))

        for index_x in range(start_index_x, stop_index_x + 1):
            for index_y in range(start_index_y, stop_index_y + 1):
                try:
                    scanning_boxes_matrix_particles[index_x, index_y] += 1
                except IndexError:
                    continue

    for predicted_particle_position_x, predicted_particle_position_y in zip(predicted_particle_positions_x,
                                                                            predicted_particle_positions_y):
        start_index_x = int(ceil((predicted_particle_position_x - scanning_box_size_x) / scanning_box_step_x))
        stop_index_x = int(floor(predicted_particle_position_x / scanning_box_step_x))

        start_index_y = int(ceil((predicted_particle_position_y - scanning_box_size_y) / scanning_box_step_y))
        stop_index_y = int(floor(predicted_particle_position_y / scanning_box_step_y))

        for index_x in range(start_index_x, stop_index_x + 1):
            for index_y in range(start_index_y, stop_index_y + 1):
                try:
                    scanning_boxes_matrix_predicted_particles[index_x, index_y] += 1
                except IndexError:
                    continue

    n = sparse.csr_matrix(scanning_boxes_matrix_particles)
    m = sparse.csr_matrix(scanning_boxes_matrix_predicted_particles)

    P = sparse.csr_matrix.sum(n)
    N = number_of_scanning_boxes_x * number_of_scanning_boxes_y - sparse.csr_matrix.sum(n > 0)
    TP = sparse.csr_matrix.sum(sparse.csr_matrix.minimum(n, m))
    FP = sparse.csr_matrix.sum(sparse.csr_matrix.maximum(n, m) - n)
    n_nonzero_boolean = n > 0
    m_nonzero_boolean = m > 0
    TN = number_of_scanning_boxes_x * number_of_scanning_boxes_y - sparse.csr_matrix.sum(n_nonzero_boolean +
                                                                                         m_nonzero_boolean)

    FN = P - TP

    return P, N, TP, FP, TN, FN


def get_op_chars(predicted_positions,
                 particle_positions_and_radiuses,
                 image_size_x, image_size_y,
                 scanning_box_size_x, scanning_box_size_y,
                 scanning_box_step_x, scanning_box_step_y):
    operating_characteristics_sum = [0, 0, 0, 0, 0, 0]
    for i in range(len(particle_positions_and_radiuses)):

        current_particle_positions_x = particle_positions_and_radiuses[i][0]
        current_particle_positions_y = particle_positions_and_radiuses[i][1]

        current_predicted_particle_positions_x = []
        current_predicted_particle_positions_y = []
        for pred in predicted_positions:
            if (pred[0] == i):
                current_predicted_particle_positions_x.append(pred[1])
                current_predicted_particle_positions_y.append(pred[2])

        current_operating_characteristics_optimized = get_operating_characteristics_scanning_box_optimized(
            current_predicted_particle_positions_x,
            current_predicted_particle_positions_y,
            current_particle_positions_x,
            current_particle_positions_y,
            image_size_x, image_size_y,
            scanning_box_size_x,
            scanning_box_size_y,
            scanning_box_step_x,
            scanning_box_step_y)
        operating_characteristics_sum = [sum(x) for x in zip(operating_characteristics_sum,
                                                             current_operating_characteristics_optimized)]

    operating_characteristics = [x / len(particle_positions_and_radiuses) for x in operating_characteristics_sum]

    return tuple(operating_characteristics)


def get_optimal_parameters(predicted_positions_wrt_frame,
                           particle_positions_and_radiuses,
                           image_size_x, image_size_y,
                           sample_size=100,
                           number_of_iterations=2,
                           x0=[20, 10],
                           verbose=False):
    import numpy as np
    from scipy.optimize import minimize
    from scipy.special import expit

    def func(x, label, pred, sample_size, image_size_x, image_size_y):
        predicted_positions_DT = benchmark.get_predicted_positions_DT(x[0],
                                                                      x[1],
                                                                      sample_size,
                                                                      pred,
                                                                      verbose=False)

        scanning_box_size_x = image_size_x / 12
        scanning_box_size_y = image_size_y / 12
        scanning_box_step_x = scanning_box_size_x / 4
        scanning_box_step_y = scanning_box_size_y / 4

        operating_characteristics = get_op_chars(predicted_positions_DT,
                                                 label,
                                                 image_size_x, image_size_y,
                                                 scanning_box_size_x, scanning_box_size_y,
                                                 scanning_box_step_x, scanning_box_step_y)

        print(operating_characteristics)

        dist = benchmark.distance_from_upper_left_corner_ROC(operating_characteristics, FPR_weight=100.0)

        return dist

    sample_size = min([sample_size, predicted_positions_wrt_frame.shape[0]])

    label = particle_positions_and_radiuses
    pred = predicted_positions_wrt_frame
    current_guess = minimize(func, x0, args=(label, pred, sample_size, image_size_x, image_size_y), tol=1e-6,
                             method='Nelder-Mead').x

    for k in range(number_of_iterations):
        temp = minimize(func, current_guess, args=(label, pred, sample_size, image_size_x, image_size_y), tol=1e-6,
                        method='Nelder-Mead').x
        current_guess = temp
        if verbose:
            func_value = func(current_guess, label, pred, sample_size, image_size_x, image_size_y)
            print("On iteration: {}, Current_guess: {} , func_value: {}".format(k, current_guess, func_value))

    return current_guess


def distance_from_upper_left_corner_ROC(operating_characteristics, FPR_weight=1):
    """
    Method that calculates the distance from the upper left corner of the ROC space for a given TPR and FPR
    Inputs:
        TPR - True Positive Rate
        FPR - False Positive Rate
        FPR_weight - instead of just FPR, FPR*FPR_weight is used in the calculation. This is usually a value between 0
                     and 1. A small value means that changes in FPR affect the distance more.
    """
    P, N, TP, FP, TN, FN = operating_characteristics

    if(P != 0 and N != 0):
        TPR = TP / P
        FPR = FP / N

        distance = ((1 - TPR) ** 2 + (FPR * FPR_weight) ** 2) ** 0.5
    else:
        distance = 100
    return distance


def distance_upper_left_corner_ROC_predictions_and_label_unet(cutoff, label, pred, sample_size, image_size_x, image_size_y, scanning_box_size_x = 20, scanning_box_size_y = 20, FPR_weight=1):
    sample_size = min([sample_size, pred.shape[0]])


    predicted_positions_unet = []
    predicted_positions_unet = get_predicted_positions_unet(sample_size,
                                                            pred,
                                                            image_size_x,
                                                            image_size_y,
                                                            cutoff_value=cutoff)

    scanning_box_step_x = scanning_box_size_x/4
    scanning_box_step_y = scanning_box_size_x/4

    operating_characteristics = (0, 0, 0, 0, 0, 0)
    operating_characteristics = get_op_chars(predicted_positions_unet,
                                             label,
                                             image_size_x, image_size_y,
                                             scanning_box_size_x, scanning_box_size_y,
                                             scanning_box_step_x, scanning_box_step_y)

    dist = distance_from_upper_left_corner_ROC(operating_characteristics, FPR_weight=FPR_weight)

    return dist


def distance_upper_left_corner_ROC_predictions_and_label_DT(params, label, pred, sample_size, image_size_x, image_size_y, scanning_box_size_x = 20, scanning_box_size_y = 20, FPR_weight=1):
    
    sample_size = min([sample_size, pred.shape[0]])

    predicted_positions_DT = []
    predicted_positions_DT = get_predicted_positions_DT(params[0],
                                                        params[1],
                                                        sample_size,
                                                        pred,
                                                        verbose = False)


    scanning_box_step_x = scanning_box_size_x/4
    scanning_box_step_y = scanning_box_size_y/4

    operating_characteristics = (0, 0, 0, 0, 0, 0)
    operating_characteristics = get_op_chars(predicted_positions_DT,
                                             label,
                                             image_size_x, image_size_y,
                                             scanning_box_size_x, scanning_box_size_y,
                                             scanning_box_step_x, scanning_box_step_y)

    P, N, TP, FP, TN, FN = operating_characteristics

    dist = distance_from_upper_left_corner_ROC(operating_characteristics, FPR_weight=FPR_weight)

    return dist


def centroids_DT(
        particle_positions_x,
        particle_positions_y,
        particle_radial_distance,
        particle_interdistance, 
    ):
    import numpy as np

    particle_number = 0
    particle_index = 0
    particle_numbers = -np.ones(len(particle_positions_x))

    # Sort all predicted points to correct particle 
    while particle_numbers[np.argmin(particle_numbers)] == -1:
        particle_index = np.argmin(particle_numbers)
        particle_numbers[particle_index] = particle_number
        particle_number += 1

        for j in range(len(particle_positions_x)):

            if (particle_positions_x[j] - particle_positions_x[particle_index]) ** 2 \
                    + (particle_positions_y[j] - particle_positions_y[particle_index]) ** 2 \
                    < particle_interdistance ** 2:
                particle_numbers[j] = particle_numbers[particle_index]

    centroid_x = np.zeros(int(np.amax(particle_numbers)) + 1)
    centroid_y = np.zeros(int(np.amax(particle_numbers)) + 1)

    particle_number = 0
    while max(particle_numbers) >= particle_number:
        points_x = particle_positions_x[np.where(particle_numbers == particle_number)]
        points_y = particle_positions_y[np.where(particle_numbers == particle_number)]
        distance_from_center = particle_radial_distance[np.where(particle_numbers == particle_number)]

        # Calculate centroids
        _len = len(points_x)
        centroid_x[particle_number] = sum(points_x) / _len
        centroid_y[particle_number] = sum(points_y) / _len

        particle_number += 1

    return centroid_x, centroid_y


def get_predicted_positions_DT(particle_radial_distance_threshold,
                               particle_maximum_interdistance,
                               number_frames_to_be_tracked,
                               predicted_positions_wrt_frame,
                               verbose=True):
    import numpy as np
    import matplotlib.pyplot as plt

    particle_radial_distance = []
    predicted_positions = []

    for i in range(number_frames_to_be_tracked):

        particle_positions_x = []
        particle_positions_y = []

        # Threshold the radial distance of the predicted points
        for j in range(0, predicted_positions_wrt_frame.shape[1]):
            for k in range(0, predicted_positions_wrt_frame.shape[2]):
                if predicted_positions_wrt_frame[i, j, k, 2] < particle_radial_distance_threshold:
                    particle_positions_x = \
                        np.append(particle_positions_x,
                                  predicted_positions_wrt_frame[i, j, k, 0])
                    particle_positions_y = \
                        np.append(particle_positions_y,
                                  predicted_positions_wrt_frame[i, j, k, 1])
                    particle_radial_distance = \
                        np.append(particle_radial_distance,
                                  predicted_positions_wrt_frame[i, j, k, 2])

        if len(particle_positions_x) == 0:
            if verbose: print('particle_radial_distance_threshold too small, no predictions passed')
        else:
            # Calculate the centroid positions
            (centroids_x, centroids_y) = centroids_DT(particle_positions_x,
                                                      particle_positions_y,
                                                      particle_radial_distance,
                                                      particle_maximum_interdistance)

            for k in range(len(centroids_x)):
                predicted_positions.append((i, centroids_x[k], centroids_y[k]))

    return predicted_positions


def get_predicted_positions_unet(number_frames_to_be_tracked, batch_predictions, video_width, video_height,
                                 cutoff_value=0.9):
    import imageGeneration as IG
    predicted_positions = []
    predictions = IG.cutoff(batch_predictions, cutoff_value, apply_sigmoid=True)

    for i in range(number_frames_to_be_tracked):

        (x_mean_list, y_mean_list, r_mean_list, i_mean_list) = IG.get_particle_attributes(predictions[i])

        for j in range(len(x_mean_list)):
            x_position = x_mean_list[j]
            y_position = y_mean_list[j]
            frame_index = i
            if x_position <= video_width and y_position <= video_height:
                predicted_positions.append((frame_index, x_position, y_position))

    return predicted_positions


def hits_and_misses(number_frames_to_be_tracked, predicted_positions, particle_positions_and_radiuses,
                    long_return=False):
    from numpy import sqrt, zeros

    nr_predictions = zeros(number_frames_to_be_tracked)
    nr_total_predictions = 0
    nr_real_particles = zeros(number_frames_to_be_tracked)
    nr_true_positives = zeros(number_frames_to_be_tracked)
    nr_false_positives = zeros(number_frames_to_be_tracked)
    true_positives = []
    true_positive_links = []
    false_positives = []
    MAE_distance = 0
    MSE_distance = 0

    for i in range(int(number_frames_to_be_tracked)):
        predictions_for_frame_i = []
        for j in range(len(predicted_positions)):
            if predicted_positions[j][0] == i:
                predictions_for_frame_i.append(predicted_positions[j])

        nr_predictions[i] = len(predictions_for_frame_i)
        nr_real_particles[i] = len(particle_positions_and_radiuses[i][0])

        for j in range(int(nr_predictions[i])):
            hasHit = False
            best_match = (None, None, None)
            shortest_distance = 9999999

            for part in range(int(nr_real_particles[i])):
                distance_x = (predictions_for_frame_i[j][1] - particle_positions_and_radiuses[i][0][part]) ** 2
                distance_y = (predictions_for_frame_i[j][2] - particle_positions_and_radiuses[i][1][part]) ** 2
                distance = sqrt(distance_x + distance_y)

                if distance < particle_positions_and_radiuses[i][2][part]:
                    hasHit = True

                    if distance < shortest_distance:
                        shortest_distance = distance
                        best_match = predictions_for_frame_i[j]
                        best_match_index = part

            if hasHit:
                MAE_distance += shortest_distance
                MSE_distance += shortest_distance ** 2
                nr_true_positives[i] += 1
                true_positives.append(best_match)
                true_positive_links.append((i, int(nr_total_predictions + j), best_match_index))
            else:
                nr_false_positives[i] += 1
                false_positives.append(predictions_for_frame_i[j])

        nr_total_predictions += nr_predictions[i]

    if long_return:
        if len(true_positives) != 0:
            MAE_distance = MAE_distance / len(true_positives)
            MSE_distance = MSE_distance / len(true_positives)
        else:
            MAE_distance = -1
            MSE_distance = -1
        return nr_real_particles, nr_predictions, nr_true_positives, nr_false_positives, true_positives, false_positives, true_positive_links, MAE_distance, MSE_distance
    else:
        return nr_real_particles, nr_predictions, nr_true_positives, nr_false_positives


def visualize_hits_and_misses(number_frames_to_be_tracked, frames, particle_positions_and_radiuses, predicted_positions,
                              FP, links):
    import matplotlib.pyplot as plt

    ### Visualize tracked frames
    for i in range(number_frames_to_be_tracked):

        # Show frame
        fig = plt.figure(figsize=(10, 10))
        plt.imshow(frames[i], cmap='gray', vmin=0, vmax=1)
        nr_real_particles = len(particle_positions_and_radiuses[i][0])

        for j in range(int(len(predicted_positions))):
            if predicted_positions[j][0] == i:
                if predicted_positions[j] in FP:
                    # Plot the predicted points
                    plt.plot(predicted_positions[j][2],
                             predicted_positions[j][1], '.r')
                else:
                    # Plot the predicted points
                    plt.plot(predicted_positions[j][2],
                             predicted_positions[j][1], '.b')

        found_particles = []
        for item in links:
            if item[0] == i:
                found_particles.append((item[0], item[2]))

        for part in range(nr_real_particles):
            if (i, part) in found_particles:
                plt.plot(particle_positions_and_radiuses[i][1][part],
                         particle_positions_and_radiuses[i][0][part], '^g')
                circle = plt.Circle(
                    (particle_positions_and_radiuses[i][1][part], particle_positions_and_radiuses[i][0][part]),
                    particle_positions_and_radiuses[i][2][part], color='g', fill=False)
                plt.gcf().gca().add_artist(circle)
            else:
                plt.plot(particle_positions_and_radiuses[i][1][part],
                         particle_positions_and_radiuses[i][0][part], '^m')
                circle = plt.Circle(
                    (particle_positions_and_radiuses[i][1][part], particle_positions_and_radiuses[i][0][part]),
                    particle_positions_and_radiuses[i][2][part], color='m', fill=False)
                plt.gcf().gca().add_artist(circle)

        for link in links:
            if (link[0] == i):
                plt.plot([predicted_positions[link[1]][2], particle_positions_and_radiuses[i][1][link[2]]],
                         [predicted_positions[link[1]][1], particle_positions_and_radiuses[i][0][link[2]]], 'g',
                         linestyle='-')


def construct_video_from_images(number_of_images_to_save=10, pathIn='./images/', pathOut='output.mp4', fps=25):
    import cv2
    import matplotlib.pyplot as plt
    import os
    from os.path import isfile, join

    size = 0
    frame_array = []
    files = [f for f in os.listdir(pathIn) if isfile(join(pathIn, f))]

    # for sorting the file names properly
    files.sort(key=lambda x: int(x[5:-4]))

    for i in range(len(files)):
        filename = pathIn + files[i]
        # reading each files
        img = cv2.imread(filename)
        height, width, layers = img.shape
        size = (width, height)
        # inserting the frames into an image array
        frame_array.append(img)

    fourcc = cv2.VideoWriter_fourcc(*'mp4v')
    out = cv2.VideoWriter(pathOut, cv2.VideoWriter_fourcc(*'mp4v'), fps, size)

    for i in range(len(frame_array)):
        # writing to a image array
        out.write(frame_array[i])

    out.release()
    cv2.destroyAllWindows()


def recursiveEquals(obj1, obj2):
    """Function that checks if objects, which can be either floats or iterables of the same kind of objects,
    are equal to each other (shape and all elements are identical)
    """
    from collections.abc import Iterable
    if isinstance(obj1, Iterable) and isinstance(obj2, Iterable):
        for i, j in zip(obj1, obj2):
            if not recursiveEquals(i, j):
                print("False1")
                return False
    elif isinstance(obj1, float) and isinstance(obj2, float):
        if not obj1 == obj2:
            print("False2")
            print(obj1, obj2)
            return False
    else:
        return False
    return True


def deeptrack_single_particle_MAE_and_hits(deeptrack_network, batch_images, batch_particle_attributes, radius_cutoff,
                                           image_half_size=25):
    import deeptrack
    from numpy import mean
    AEs = []
    hits_sum = 0

    for i in range(len(batch_particle_attributes)):
        particle_positions = deeptrack.predict(deeptrack_network, batch_images[i, :, :, 0])
        prediction_radius = particle_positions[2]

        # If both prediction and particle
        if prediction_radius <= radius_cutoff and len(batch_particle_attributes[i][0]) > 0:
            x_difference = particle_positions[0] + image_half_size - batch_particle_attributes[i][0]
            y_difference = particle_positions[1] + image_half_size - batch_particle_attributes[i][1]
            AE = (float(x_difference) ** 2 + float(y_difference) ** 2) ** (1 / 2)
            particle_radius = float(batch_particle_attributes[i][2])

            # If prediction is within radius of particle
            if AE < particle_radius:
                hits_sum += 1
                AEs.append(AE)

        # If no prediction and no particle
        elif prediction_radius > radius_cutoff and len(batch_particle_attributes[i][0]) == 0:
            hits_sum += 1

    hit_percentage = hits_sum / len(batch_particle_attributes)

    return mean(AEs), hit_percentage


def unet_single_particle_MAE_and_hits(model, batch_images, batch_particle_attributes, cutoff_value):
    import unet, imageGeneration
    from numpy import mean
    AEs = []
    hits_sum = 0

    batch_predictions = unet.predict(model, batch_images)
    batch_predictions_after_cutoff = imageGeneration.cutoff(batch_predictions, cutoff_value=cutoff_value,
                                                            apply_sigmoid=True)
    # batch = (batch_images, None, batch_predictions_after_cutoff, batch_particle_attributes)

    batch_size = len(batch_particle_attributes)

    for i in range(batch_size):
        # print("\n")
        # imageGeneration.visualise_batch(batch, i, use_batch_particle_attributes=True)
        # imageGeneration.visualise_batch(batch, i)
        predicted_particle_attributes = imageGeneration.get_particle_attributes(batch_predictions_after_cutoff[i])
        # print("Predicted X positions: " + str(particle_attributes[0]) +
        #       ". Predicted Y positions: " + str(particle_attributes[1]))
        # print("True X positions: " + str(batch_particle_attributes[i][0]) +
        #       ". True Y positions: " + str(batch_particle_attributes[i][1]))
        errors = []
        # print("PARTICLE ATTRIBUTES" + str(particle_attributes))
        # print("REAL PARTICLE ATTRIBUTES" + str(batch_particle_attributes[i]))

        # If there is both a predicted particle and true particle
        if len(predicted_particle_attributes[0]) > 0 and len(batch_particle_attributes[i][0]) > 0:
            number_of_particles = len(predicted_particle_attributes[0])
            particle_radius = float(batch_particle_attributes[i][2])

            for particle_number in range(number_of_particles):
                x_difference = float(
                    predicted_particle_attributes[0][particle_number] - batch_particle_attributes[i][0])
                y_difference = float(
                    predicted_particle_attributes[1][particle_number] - batch_particle_attributes[i][1])
                errors.append((x_difference ** 2 + y_difference ** 2) ** (1 / 2))

            # Loop over all predictions
            n_hits = 0
            n_misses = 0
            errors_belonging_to_particle = []
            for error in errors:
                # If prediction is in particle
                if error <= particle_radius:
                    n_hits += 1
                    errors_belonging_to_particle.append(error)
                else:
                    n_misses += 1
            hits_sum += n_hits / (n_hits + n_misses)
            # Count mean distance of errors belonging to the particle
            if len(errors_belonging_to_particle) > 0:
                AEs.append(mean(errors_belonging_to_particle))
            # print("Particles: " + str(len(batch_particle_attributes[i][0])))
            # print("Predictions: " + str(len(particle_attributes[0])))
            # print("n_hits" + str(n_hits))
            # print("n_misses" + str(n_misses))

        # If neither particle nor prediction
        elif len(predicted_particle_attributes[0]) == 0 and len(batch_particle_attributes[i][0]) == 0:
            hits_sum += 1

    hit_percentage = hits_sum / len(batch_particle_attributes)

    return mean(AEs), hit_percentage


def get_optimal_parameters_DT(predicted_positions_wrt_frame,
                              particle_positions_and_radiuses,
                              image_size_x, image_size_y,
                              scanning_box_size_x, scanning_box_size_y,
                              sample_size=100,
                              number_of_iterations=2,
                              x0=[10, 10],
                              verbose=False,
                              FPR_weight=1):
    import numpy as np
    from scipy.optimize import minimize
    from scipy.special import expit

    sample_size = min([sample_size, predicted_positions_wrt_frame.shape[0]])

    label = particle_positions_and_radiuses
    pred = predicted_positions_wrt_frame
    current_guess = minimize(distance_upper_left_corner_ROC_predictions_and_label_DT, x0,
                             args=(label, pred, sample_size,image_size_x, image_size_y, scanning_box_size_x, scanning_box_size_y, FPR_weight), tol=1e-6,
                             method='Nelder-Mead').x
    if verbose:
        func_value = distance_upper_left_corner_ROC_predictions_and_label_DT(current_guess, label, pred, sample_size,image_size_x, image_size_y,
                                                                             scanning_box_size_x, scanning_box_size_y, FPR_weight)
        print("On iteration: {}, Current_guess: {} , func_value: {}".format(0, current_guess, func_value))

    for k in range(number_of_iterations):
        temp = minimize(distance_upper_left_corner_ROC_predictions_and_label_DT, current_guess,
                        args=(label, pred, sample_size,image_size_x, image_size_y, scanning_box_size_x, scanning_box_size_y, FPR_weight), tol=1e-6,
                        method='Nelder-Mead').x
        current_guess = temp
        if verbose:
            func_value = distance_upper_left_corner_ROC_predictions_and_label_DT(current_guess, label, pred,
                                                                                 sample_size,image_size_x, image_size_y, scanning_box_size_x, scanning_box_size_y, FPR_weight)
            print("On iteration: {}, Current_guess: {} , func_value: {}".format(k + 1, current_guess, func_value))

    return current_guess


def get_optimal_parameters_unet(batch_predictions,
                                particle_positions_and_radiuses,
                                image_size_x, image_size_y,
                                scanning_box_size_x, scanning_box_size_y,
                                sample_size=100,
                                number_of_iterations=2,
                                x0=0.8,
                                FPR_weight=1,
                                verbose=False):
    import numpy as np
    from scipy.optimize import minimize

    sample_size = min([sample_size, batch_predictions.shape[0]])

    label = particle_positions_and_radiuses
    pred = batch_predictions

    current_guess = minimize(distance_upper_left_corner_ROC_predictions_and_label_unet,
                             x0,
                             args=(label, pred, sample_size,image_size_x, image_size_y, scanning_box_size_x, scanning_box_size_y, FPR_weight),
                             tol=1e-6,
                             method="Nelder-Mead"
                             ).x

    if verbose:
        func_value = distance_upper_left_corner_ROC_predictions_and_label_unet(current_guess,
                                                                               label,
                                                                               pred,
                                                                               sample_size,image_size_x, image_size_y,
                                                                               scanning_box_size_x,
                                                                               scanning_box_size_y,
                                                                               FPR_weight)

        print("On iteration: {}, Current_guess: {} , func_value: {}".format(0, current_guess, func_value))

    if current_guess > 1: current_guess = 0.97

    bnds = [(0, 1)]
    for k in range(number_of_iterations):
        temp = minimize(distance_upper_left_corner_ROC_predictions_and_label_unet,
                        current_guess,
                        args=(label, pred, sample_size, image_size_x, image_size_y, scanning_box_size_x, scanning_box_size_y, FPR_weight),
                        tol=1e-6,
                        method='L-BFGS-B',
                        bounds=bnds
                        ).x

        current_guess = temp
        if verbose:
            func_value = distance_upper_left_corner_ROC_predictions_and_label_unet(current_guess,
                                                                                   label,
                                                                                   pred,
                                                                                   sample_size,image_size_x, image_size_y,
                                                                                   scanning_box_size_x,
                                                                                   scanning_box_size_y,
                                                                                   FPR_weight)
            print("On iteration: {}, Current_guess: {} , func_value: {}".format(k + 1, current_guess, func_value))

    return current_guess


<<<<<<< HEAD
def get_optimal_parameters_DT_single_particle(predicted_positions,
                                              batch_particle_attributes,
                                              image_size_x, image_size_y,
                                              sample_size=100,
                                              number_of_iterations=2,
                                              x0=10,
                                              verbose=False,
                                              FPR_weight=1):
    import numpy as np
    from scipy.optimize import minimize
    from scipy.special import expit

    sample_size = min([sample_size, predicted_positions.shape[0]])

    label = batch_particle_attributes
    pred = predicted_positions
    current_guess = minimize(distance_upper_left_corner_ROC_predictions_and_label_DT_single_particle, x0,
                             args=(label, pred, sample_size, image_size_x, image_size_y, FPR_weight), tol=1e-6,
                             method='Nelder-Mead').x
    if verbose:
        func_value = distance_upper_left_corner_ROC_predictions_and_label_DT(current_guess, label, pred, sample_size,
                                                                             image_size_x, image_size_y, FPR_weight)
        print("On iteration: {}, Current_guess: {} , func_value: {}".format(0, current_guess, func_value))

    for k in range(number_of_iterations):
        temp = minimize(distance_upper_left_corner_ROC_predictions_and_label_DT, current_guess,
                        args=(label, pred, sample_size, image_size_x, image_size_y, FPR_weight), tol=1e-6,
                        method='Nelder-Mead').x
        current_guess = temp
        if verbose:
            func_value = distance_upper_left_corner_ROC_predictions_and_label_DT(current_guess, label, pred,
                                                                                 sample_size, image_size_x,
                                                                                 image_size_y, FPR_weight)
            print("On iteration: {}, Current_guess: {} , func_value: {}".format(k + 1, current_guess, func_value))

    return current_guess

def distance_upper_left_corner_ROC_predictions_and_label_DT_single_particle(params, label, pred, sample_size, image_size_x,
                                                            image_size_y, FPR_weight=1):
    sample_size = min([sample_size, pred.shape[0]])

    predicted_positions_DT = get_predicted_positions_DT(params[0],
                                                        params[1],
                                                        sample_size,
                                                        pred)

    scanning_box_size_x = 8
    scanning_box_size_y = 8
    scanning_box_step_x = 2
    scanning_box_step_y = 2

    operating_characteristics = get_op_chars(predicted_positions_DT,
                                             label,
                                             image_size_x, image_size_y,
                                             scanning_box_size_x, scanning_box_size_y,
                                             scanning_box_step_x, scanning_box_step_y)

    P, N, TP, FP, TN, FN = operating_characteristics

    dist = distance_from_upper_left_corner_ROC(operating_characteristics, FPR_weight=FPR_weight)

    return dist
=======
def predict_batch_deeptrack(network, batch_images, box_half_size=16, box_scanning_step=3,frame_enhance = 1):
    import cv2
    import numpy as np
    from deeptrack import track_frame

    number_frames_to_be_tracked = batch_images.shape[0]

    video_height = batch_images.shape[1]
    video_width = batch_images.shape[2]

    # Initialize variables
    frames = np.zeros((number_frames_to_be_tracked, video_height, video_width))

    box_center_x = np.arange(box_half_size,
                             video_height - box_half_size,
                             box_scanning_step)
    box_center_y = np.arange(box_half_size,
                             video_width - box_half_size,
                             box_scanning_step)

    boxes_all = np.zeros((number_frames_to_be_tracked,
                          len(box_center_x),
                          len(box_center_y),
                          box_half_size * 2 + 1,
                          box_half_size * 2 + 1))

    predicted_positions_wrt_box = np.zeros((number_frames_to_be_tracked,
                                            len(box_center_x),
                                            len(box_center_y),
                                            3))
    predicted_positions_wrt_frame = np.zeros((number_frames_to_be_tracked,
                                              len(box_center_x),
                                              len(box_center_y),
                                              3))

    # Track the positions of the particles frame by frame
    for i in range(number_frames_to_be_tracked):

        # Read the current frame from the video
        frame = batch_images[i,:,:,0]

        frame = frame * frame_enhance

        # Generate the scanning boxes and predict particle position in each box

        (prediction_wrt_box, prediction_wrt_frame, boxes) = track_frame(network, frame, box_half_size,
                                                                        box_scanning_step)

        frames[i] = frame

        predicted_positions_wrt_box[i] = prediction_wrt_box
        predicted_positions_wrt_frame[i] = prediction_wrt_frame
        boxes_all[i] = boxes

    return (number_frames_to_be_tracked, frames, predicted_positions_wrt_frame, predicted_positions_wrt_box, boxes_all)
>>>>>>> aaa2098f
<|MERGE_RESOLUTION|>--- conflicted
+++ resolved
@@ -279,7 +279,7 @@
         current_predicted_particle_positions_x = []
         current_predicted_particle_positions_y = []
         for pred in predicted_positions:
-            if (pred[0] == i):
+            if pred[0] == i:
                 current_predicted_particle_positions_x.append(pred[1])
                 current_predicted_particle_positions_y.append(pred[2])
 
@@ -365,7 +365,7 @@
     """
     P, N, TP, FP, TN, FN = operating_characteristics
 
-    if(P != 0 and N != 0):
+    if (P != 0 and N != 0):
         TPR = TP / P
         FPR = FP / N
 
@@ -375,9 +375,10 @@
     return distance
 
 
-def distance_upper_left_corner_ROC_predictions_and_label_unet(cutoff, label, pred, sample_size, image_size_x, image_size_y, scanning_box_size_x = 20, scanning_box_size_y = 20, FPR_weight=1):
+def distance_upper_left_corner_ROC_predictions_and_label_unet(cutoff, label, pred, sample_size, image_size_x,
+                                                              image_size_y, scanning_box_size_x=20,
+                                                              scanning_box_size_y=20, FPR_weight=1):
     sample_size = min([sample_size, pred.shape[0]])
-
 
     predicted_positions_unet = []
     predicted_positions_unet = get_predicted_positions_unet(sample_size,
@@ -386,8 +387,8 @@
                                                             image_size_y,
                                                             cutoff_value=cutoff)
 
-    scanning_box_step_x = scanning_box_size_x/4
-    scanning_box_step_y = scanning_box_size_x/4
+    scanning_box_step_x = scanning_box_size_x / 4
+    scanning_box_step_y = scanning_box_size_x / 4
 
     operating_characteristics = (0, 0, 0, 0, 0, 0)
     operating_characteristics = get_op_chars(predicted_positions_unet,
@@ -401,8 +402,9 @@
     return dist
 
 
-def distance_upper_left_corner_ROC_predictions_and_label_DT(params, label, pred, sample_size, image_size_x, image_size_y, scanning_box_size_x = 20, scanning_box_size_y = 20, FPR_weight=1):
-    
+def distance_upper_left_corner_ROC_predictions_and_label_DT(params, label, pred, sample_size, image_size_x,
+                                                            image_size_y, scanning_box_size_x=20,
+                                                            scanning_box_size_y=20, FPR_weight=1):
     sample_size = min([sample_size, pred.shape[0]])
 
     predicted_positions_DT = []
@@ -410,11 +412,10 @@
                                                         params[1],
                                                         sample_size,
                                                         pred,
-                                                        verbose = False)
-
-
-    scanning_box_step_x = scanning_box_size_x/4
-    scanning_box_step_y = scanning_box_size_y/4
+                                                        verbose=False)
+
+    scanning_box_step_x = scanning_box_size_x / 4
+    scanning_box_step_y = scanning_box_size_y / 4
 
     operating_characteristics = (0, 0, 0, 0, 0, 0)
     operating_characteristics = get_op_chars(predicted_positions_DT,
@@ -434,8 +435,8 @@
         particle_positions_x,
         particle_positions_y,
         particle_radial_distance,
-        particle_interdistance, 
-    ):
+        particle_interdistance,
+):
     import numpy as np
 
     particle_number = 0
@@ -709,7 +710,7 @@
     return True
 
 
-def deeptrack_single_particle_MAE_and_hits(deeptrack_network, batch_images, batch_particle_attributes, radius_cutoff,
+def deeptrack_single_particle_MAE_and_hits(deeptrack_network, batch_images, batch_particle_attributes,
                                            image_half_size=25):
     import deeptrack
     from numpy import mean
@@ -720,21 +721,15 @@
         particle_positions = deeptrack.predict(deeptrack_network, batch_images[i, :, :, 0])
         prediction_radius = particle_positions[2]
 
-        # If both prediction and particle
-        if prediction_radius <= radius_cutoff and len(batch_particle_attributes[i][0]) > 0:
-            x_difference = particle_positions[0] + image_half_size - batch_particle_attributes[i][0]
-            y_difference = particle_positions[1] + image_half_size - batch_particle_attributes[i][1]
-            AE = (float(x_difference) ** 2 + float(y_difference) ** 2) ** (1 / 2)
-            particle_radius = float(batch_particle_attributes[i][2])
-
-            # If prediction is within radius of particle
-            if AE < particle_radius:
-                hits_sum += 1
-                AEs.append(AE)
-
-        # If no prediction and no particle
-        elif prediction_radius > radius_cutoff and len(batch_particle_attributes[i][0]) == 0:
+        x_difference = particle_positions[0] + image_half_size - batch_particle_attributes[i][0]
+        y_difference = particle_positions[1] + image_half_size - batch_particle_attributes[i][1]
+        AE = (float(x_difference) ** 2 + float(y_difference) ** 2) ** (1 / 2)
+        particle_radius = float(batch_particle_attributes[i][2])
+
+        # If prediction is within radius of particle
+        if AE < particle_radius:
             hits_sum += 1
+            AEs.append(AE)
 
     hit_percentage = hits_sum / len(batch_particle_attributes)
 
@@ -826,21 +821,29 @@
     label = particle_positions_and_radiuses
     pred = predicted_positions_wrt_frame
     current_guess = minimize(distance_upper_left_corner_ROC_predictions_and_label_DT, x0,
-                             args=(label, pred, sample_size,image_size_x, image_size_y, scanning_box_size_x, scanning_box_size_y, FPR_weight), tol=1e-6,
+                             args=(label, pred, sample_size, image_size_x, image_size_y, scanning_box_size_x,
+                                   scanning_box_size_y, FPR_weight), tol=1e-6,
                              method='Nelder-Mead').x
     if verbose:
-        func_value = distance_upper_left_corner_ROC_predictions_and_label_DT(current_guess, label, pred, sample_size,image_size_x, image_size_y,
-                                                                             scanning_box_size_x, scanning_box_size_y, FPR_weight)
+        func_value = distance_upper_left_corner_ROC_predictions_and_label_DT(current_guess, label, pred, sample_size,
+                                                                             image_size_x, image_size_y,
+                                                                             scanning_box_size_x, scanning_box_size_y,
+                                                                             FPR_weight)
         print("On iteration: {}, Current_guess: {} , func_value: {}".format(0, current_guess, func_value))
 
     for k in range(number_of_iterations):
         temp = minimize(distance_upper_left_corner_ROC_predictions_and_label_DT, current_guess,
-                        args=(label, pred, sample_size,image_size_x, image_size_y, scanning_box_size_x, scanning_box_size_y, FPR_weight), tol=1e-6,
+                        args=(
+                            label, pred, sample_size, image_size_x, image_size_y, scanning_box_size_x,
+                            scanning_box_size_y,
+                            FPR_weight), tol=1e-6,
                         method='Nelder-Mead').x
         current_guess = temp
         if verbose:
             func_value = distance_upper_left_corner_ROC_predictions_and_label_DT(current_guess, label, pred,
-                                                                                 sample_size,image_size_x, image_size_y, scanning_box_size_x, scanning_box_size_y, FPR_weight)
+                                                                                 sample_size, image_size_x,
+                                                                                 image_size_y, scanning_box_size_x,
+                                                                                 scanning_box_size_y, FPR_weight)
             print("On iteration: {}, Current_guess: {} , func_value: {}".format(k + 1, current_guess, func_value))
 
     return current_guess
@@ -865,7 +868,8 @@
 
     current_guess = minimize(distance_upper_left_corner_ROC_predictions_and_label_unet,
                              x0,
-                             args=(label, pred, sample_size,image_size_x, image_size_y, scanning_box_size_x, scanning_box_size_y, FPR_weight),
+                             args=(label, pred, sample_size, image_size_x, image_size_y, scanning_box_size_x,
+                                   scanning_box_size_y, FPR_weight),
                              tol=1e-6,
                              method="Nelder-Mead"
                              ).x
@@ -874,7 +878,7 @@
         func_value = distance_upper_left_corner_ROC_predictions_and_label_unet(current_guess,
                                                                                label,
                                                                                pred,
-                                                                               sample_size,image_size_x, image_size_y,
+                                                                               sample_size, image_size_x, image_size_y,
                                                                                scanning_box_size_x,
                                                                                scanning_box_size_y,
                                                                                FPR_weight)
@@ -887,7 +891,10 @@
     for k in range(number_of_iterations):
         temp = minimize(distance_upper_left_corner_ROC_predictions_and_label_unet,
                         current_guess,
-                        args=(label, pred, sample_size, image_size_x, image_size_y, scanning_box_size_x, scanning_box_size_y, FPR_weight),
+                        args=(
+                            label, pred, sample_size, image_size_x, image_size_y, scanning_box_size_x,
+                            scanning_box_size_y,
+                            FPR_weight),
                         tol=1e-6,
                         method='L-BFGS-B',
                         bounds=bnds
@@ -898,7 +905,8 @@
             func_value = distance_upper_left_corner_ROC_predictions_and_label_unet(current_guess,
                                                                                    label,
                                                                                    pred,
-                                                                                   sample_size,image_size_x, image_size_y,
+                                                                                   sample_size, image_size_x,
+                                                                                   image_size_y,
                                                                                    scanning_box_size_x,
                                                                                    scanning_box_size_y,
                                                                                    FPR_weight)
@@ -907,71 +915,7 @@
     return current_guess
 
 
-<<<<<<< HEAD
-def get_optimal_parameters_DT_single_particle(predicted_positions,
-                                              batch_particle_attributes,
-                                              image_size_x, image_size_y,
-                                              sample_size=100,
-                                              number_of_iterations=2,
-                                              x0=10,
-                                              verbose=False,
-                                              FPR_weight=1):
-    import numpy as np
-    from scipy.optimize import minimize
-    from scipy.special import expit
-
-    sample_size = min([sample_size, predicted_positions.shape[0]])
-
-    label = batch_particle_attributes
-    pred = predicted_positions
-    current_guess = minimize(distance_upper_left_corner_ROC_predictions_and_label_DT_single_particle, x0,
-                             args=(label, pred, sample_size, image_size_x, image_size_y, FPR_weight), tol=1e-6,
-                             method='Nelder-Mead').x
-    if verbose:
-        func_value = distance_upper_left_corner_ROC_predictions_and_label_DT(current_guess, label, pred, sample_size,
-                                                                             image_size_x, image_size_y, FPR_weight)
-        print("On iteration: {}, Current_guess: {} , func_value: {}".format(0, current_guess, func_value))
-
-    for k in range(number_of_iterations):
-        temp = minimize(distance_upper_left_corner_ROC_predictions_and_label_DT, current_guess,
-                        args=(label, pred, sample_size, image_size_x, image_size_y, FPR_weight), tol=1e-6,
-                        method='Nelder-Mead').x
-        current_guess = temp
-        if verbose:
-            func_value = distance_upper_left_corner_ROC_predictions_and_label_DT(current_guess, label, pred,
-                                                                                 sample_size, image_size_x,
-                                                                                 image_size_y, FPR_weight)
-            print("On iteration: {}, Current_guess: {} , func_value: {}".format(k + 1, current_guess, func_value))
-
-    return current_guess
-
-def distance_upper_left_corner_ROC_predictions_and_label_DT_single_particle(params, label, pred, sample_size, image_size_x,
-                                                            image_size_y, FPR_weight=1):
-    sample_size = min([sample_size, pred.shape[0]])
-
-    predicted_positions_DT = get_predicted_positions_DT(params[0],
-                                                        params[1],
-                                                        sample_size,
-                                                        pred)
-
-    scanning_box_size_x = 8
-    scanning_box_size_y = 8
-    scanning_box_step_x = 2
-    scanning_box_step_y = 2
-
-    operating_characteristics = get_op_chars(predicted_positions_DT,
-                                             label,
-                                             image_size_x, image_size_y,
-                                             scanning_box_size_x, scanning_box_size_y,
-                                             scanning_box_step_x, scanning_box_step_y)
-
-    P, N, TP, FP, TN, FN = operating_characteristics
-
-    dist = distance_from_upper_left_corner_ROC(operating_characteristics, FPR_weight=FPR_weight)
-
-    return dist
-=======
-def predict_batch_deeptrack(network, batch_images, box_half_size=16, box_scanning_step=3,frame_enhance = 1):
+def predict_batch_deeptrack(network, batch_images, box_half_size=16, box_scanning_step=3, frame_enhance=1):
     import cv2
     import numpy as np
     from deeptrack import track_frame
@@ -1008,9 +952,8 @@
 
     # Track the positions of the particles frame by frame
     for i in range(number_frames_to_be_tracked):
-
         # Read the current frame from the video
-        frame = batch_images[i,:,:,0]
+        frame = batch_images[i, :, :, 0]
 
         frame = frame * frame_enhance
 
@@ -1025,5 +968,106 @@
         predicted_positions_wrt_frame[i] = prediction_wrt_frame
         boxes_all[i] = boxes
 
-    return (number_frames_to_be_tracked, frames, predicted_positions_wrt_frame, predicted_positions_wrt_box, boxes_all)
->>>>>>> aaa2098f
+    return number_frames_to_be_tracked, frames, predicted_positions_wrt_frame, predicted_positions_wrt_box, boxes_all
+
+
+def get_optimal_parameters_DT_single_particle(predicted_positions,
+                                              particle_positions_and_radiuses,
+                                              image_size_x, image_size_y,
+                                              scanning_box_size_x, scanning_box_size_y,
+                                              sample_size=100,
+                                              number_of_iterations=2,
+                                              x0=10,
+                                              verbose=False,
+                                              FPR_weight=1,
+                                              method='Nelder-Mead'):
+    from scipy.optimize import minimize
+
+    sample_size = min([sample_size, len(predicted_positions)])
+
+    pred = predicted_positions
+    label = particle_positions_and_radiuses
+
+    current_guess = minimize(distance_upper_left_corner_ROC_predictions_and_label_DT_single_particle, x0,
+                             args=(label, pred, sample_size, image_size_x, image_size_y, scanning_box_size_x,
+                                   scanning_box_size_y, FPR_weight), tol=1e-6,
+                             method=method).x
+    if verbose:
+        func_value = distance_upper_left_corner_ROC_predictions_and_label_DT_single_particle(current_guess, label, pred,
+                                                                                             sample_size,
+                                                                                             image_size_x, image_size_y,
+                                                                                             scanning_box_size_x,
+                                                                                             scanning_box_size_y,
+                                                                                             FPR_weight)
+        print("On iteration: {}, Current_guess: {} , func_value: {}".format(0, current_guess, func_value))
+
+    for k in range(number_of_iterations):
+        temp = minimize(distance_upper_left_corner_ROC_predictions_and_label_DT_single_particle, current_guess,
+                        args=(
+                            label, pred, sample_size, image_size_x, image_size_y, scanning_box_size_x,
+                            scanning_box_size_y,
+                            FPR_weight), tol=1e-6,
+                        method=method).x
+        current_guess = temp
+        if verbose:
+            func_value = distance_upper_left_corner_ROC_predictions_and_label_DT_single_particle(current_guess, label,
+                                                                                                 pred,
+                                                                                                 sample_size,
+                                                                                                 image_size_x,
+                                                                                                 image_size_y,
+                                                                                                 scanning_box_size_x,
+                                                                                                 scanning_box_size_y,
+                                                                                                 FPR_weight)
+            print("On iteration: {}, Current_guess: {} , func_value: {}".format(k + 1, current_guess, func_value))
+
+    return current_guess
+
+
+def distance_upper_left_corner_ROC_predictions_and_label_DT_single_particle(max_radius, label, pred, sample_size,
+                                                                            image_size_x, image_size_y,
+                                                                            scanning_box_size_x=20,
+                                                                            scanning_box_size_y=20,
+                                                                            FPR_weight=1):
+    predicted_positions_DT = get_predicted_positions_DT_single_particle(max_radius,
+                                                                        sample_size,
+                                                                        pred,
+                                                                        verbose=False)
+
+    scanning_box_step_x = scanning_box_size_x / 4
+    scanning_box_step_y = scanning_box_size_y / 4
+
+    operating_characteristics = get_op_chars(predicted_positions_DT,
+                                             label, image_size_x, image_size_y,
+                                             scanning_box_size_x, scanning_box_size_y,
+                                             scanning_box_step_x, scanning_box_step_y)
+
+    dist = distance_from_upper_left_corner_ROC(operating_characteristics, FPR_weight=FPR_weight)
+
+    return dist
+
+
+def get_predicted_positions_DT_single_particle(max_radius,
+                                               sample_size,
+                                               pred,
+                                               verbose=True):
+    import numpy as np
+    import matplotlib.pyplot as plt
+
+    particle_radial_distance = []
+    predicted_positions = []
+
+    for i in range(sample_size):
+        particle_x = pred[i][0]
+        particle_y = pred[i][1]
+        particle_r = pred[i][2]
+
+        particle_positions_x = []
+        particle_positions_y = []
+
+        if particle_r <= max_radius:
+            predicted_positions.append([i, particle_x, particle_y])
+
+    if len(predicted_positions) == 0:
+        if verbose: print('particle_radial_distance_threshold too small, no predictions passed')
+
+    return predicted_positions