--- conflicted
+++ resolved
@@ -29,7 +29,6 @@
     return P, N, TP, TN, FP, FN
 
 
-<<<<<<< HEAD
 def distance_from_upper_left_corner_ROC(operating_characteristics, FPR_weight = 1.0):
     """
     Method that calculates the distance from the upper left corner of the ROC space for a given TPR and FPR
@@ -45,7 +44,8 @@
     FPR = FP/N
 
     return ((1-TPR)**2 + (FPR*FPR_weight)**2) ** (1/2)
-=======
+
+
 def centroids_DT(
     particle_positions_x,
     particle_positions_y,
@@ -229,5 +229,4 @@
             plt.plot(particle_positions_and_radiuses[i][1][part],
                                 particle_positions_and_radiuses[i][0][part], '^m')
             circle = plt.Circle((particle_positions_and_radiuses[i][1][part], particle_positions_and_radiuses[i][0][part]), particle_positions_and_radiuses[i][2][part], color='m', fill=False)
-            plt.gcf().gca().add_artist(circle)
->>>>>>> aa18baa2
+            plt.gcf().gca().add_artist(circle)