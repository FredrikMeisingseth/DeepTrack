def get_operating_characteristics(labels, predictions):
    """
    Method that returns the operating characteristics of a prediction.
    Input:
        labels: the batch_labels
        predictions: the batch_predictions. Sigmoid and cutoff should be applied BEFORE applying this method.
    Outputs:
        P:  condition positive - number of real positives in the label (pixels that are 1 in label)
        N:  condition negative - number of real negatives in the label (pixels that are 0 in label)
        TP: true positive - number of correct positive predictions (pixels that are 1 in both label and prediction)
        TN: true negative - number of correct negative predictions (pixels that are 0 in both label and prediction)
        FP: false positive - number of incorrect positive predictions (pixels that are 0 in label, but 1 in prediction)
        FN: false negative - number of incorrect negative predictions (pixels that are 1 in label, but 0 in prediction)
    """
    import numpy as np

    label_first_feature = np.ndarray.flatten(labels[:, :, :, 0])
    prediction_first_feature = np.ndarray.flatten(predictions[:, :, :, 0])

    P = sum(label_first_feature)
    N = sum(1 - label_first_feature)

    TP = sum(label_first_feature * prediction_first_feature)
    TN = sum((1 - label_first_feature) * (1 - prediction_first_feature))

    FP = sum((1 - label_first_feature) * prediction_first_feature)
    FN = sum(label_first_feature * (1 - prediction_first_feature))

    return P, N, TP, FP, TN, FN


def get_operating_characteristics_scanning_box(predicted_particle_positions_x, predicted_particle_positions_y,
                                               particle_positions_x, particle_positions_y,
                                               image_size_x, image_size_y,
                                               scanning_box_size_x, scanning_box_size_y,
                                               scanning_box_step_x, scanning_box_step_y):
    """ Method that returns the operating characteristics using a scanning box approach.
    Inputs:
    predicted_particle_positions_x: list of predicted x-coordinates of the particles
    predicted_particle_positions_y: list of predicted y-coordinates of the particles
    particle_positions_x: list of x-coordinates of the particles
    particle_positions_y: list of y-coordinates of the particles
    image_size_x: x-size of the image. We represent images as matrices, so this is usually the vertical side-length.
    image_size_y: y-size of the image. This is usually the horizontal side length.
    scanning_box_size_x: x-size of the scanning box.
    scanning_box_size_y: y-size of the scanning box.
    scanning_box_step_x: the x-coordinate of the start of the next scanning box relative to the current one.
    scanning_box_step_y: the y-coordinate of the start of the next scanning box relative to the current one.

    Notes:
        1) If a particle is exactly on the far edge of the image, it will not be counted

    Outputs:
        operating_characteristics
    """
    from numpy import meshgrid, arange, ndarray
    scanning_box_stops_x, scanning_box_stops_y = meshgrid(
        arange(scanning_box_size_x, image_size_x + scanning_box_step_x, scanning_box_step_x),
        arange(scanning_box_size_y, image_size_y + scanning_box_step_y, scanning_box_step_y),
        sparse=False,
        indexing='ij')

    operating_characteristics = [0, 0, 0, 0, 0, 0]
    for scanning_box_stop_x, scanning_box_stop_y in zip(ndarray.flatten(scanning_box_stops_x),
                                                        ndarray.flatten(scanning_box_stops_y)):
        scanning_box_start_x = scanning_box_stop_x - scanning_box_size_x
        scanning_box_start_y = scanning_box_stop_y - scanning_box_size_y
        particles_in_box = 0
        predicted_particles_in_box = 0

        for particle_position_x, particle_position_y in zip(particle_positions_x, particle_positions_y):
            if scanning_box_start_x <= particle_position_x < scanning_box_stop_x:
                if scanning_box_start_y <= particle_position_y < scanning_box_stop_y:
                    particles_in_box += 1

        for predicted_particle_position_x, predicted_particle_position_y in zip(predicted_particle_positions_x,
                                                                                predicted_particle_positions_y):
            if scanning_box_start_x <= predicted_particle_position_x < scanning_box_stop_x:
                if scanning_box_start_y <= predicted_particle_position_y < scanning_box_stop_y:
                    predicted_particles_in_box += 1

        # if particles_in_box != predicted_particles_in_box:
        #     print("Particles in box " + str(particles_in_box))
        #     print("Predicted particles in box " + str(predicted_particles_in_box))
        #     print(scanning_box_start_x, scanning_box_start_y)

        P_box = particles_in_box
        if particles_in_box == 0:
            N_box = 1
            TP_box = 0
            FN_box = 0
            if predicted_particles_in_box == 0:
                FP_box = 0
                TN_box = 1
            else:
                FP_box = predicted_particles_in_box
                TN_box = 0
        else:
            N_box = 0
            TN_box = 0
            if predicted_particles_in_box >= particles_in_box:
                TP_box = particles_in_box
                FP_box = predicted_particles_in_box - particles_in_box
                FN_box = 0
            else:
                TP_box = predicted_particles_in_box
                FP_box = 0
                FN_box = particles_in_box - predicted_particles_in_box

        operating_characteristics_box = [P_box, N_box, TP_box, FP_box, TN_box, FN_box]
        operating_characteristics = [sum(x) for x in zip(operating_characteristics, operating_characteristics_box)]
    return operating_characteristics


<<<<<<< HEAD
def get_operating_characteristics_scanning_box_optimized(predicted_particle_positions_x, predicted_particle_positions_y,
                                                         particle_positions_x, particle_positions_y,
                                                         image_size_x, image_size_y,
                                                         scanning_box_size_x, scanning_box_size_y,
                                                         scanning_box_step_x, scanning_box_step_y):
    """ Method that returns the operating characteristics using a scanning box approach.
    Inputs:
    predicted_particle_positions_x: list of predicted x-coordinates of the particles
    predicted_particle_positions_y: list of predicted y-coordinates of the particles
    particle_positions_x: list of x-coordinates of the particles
    particle_positions_y: list of y-coordinates of the particles
    image_size_x: x-size of the image. We represent images as matrices, so this is usually the vertical side-length.
    image_size_y: y-size of the image. This is usually the horizontal side length.
    scanning_box_size_x: x-size of the scanning box.
    scanning_box_size_y: y-size of the scanning box.
    scanning_box_step_x: the x-coordinate of the start of the next scanning box relative to the current one.
    scanning_box_step_y: the y-coordinate of the start of the next scanning box relative to the current one.

    Notes:
        1) If a particle is exactly on the far edge of the image, it will not be counted

    Outputs:
        operating_characteristics
    """
    from numpy import meshgrid, arange, ndarray, ceil, floor
    from scipy import sparse
    number_of_scanning_boxes_x = ceil((image_size_x + scanning_box_step_x - scanning_box_size_x) / scanning_box_step_x)
    number_of_scanning_boxes_y = ceil((image_size_y + scanning_box_step_y - scanning_box_size_y) / scanning_box_step_y)

    scanning_boxes_matrix_particles = sparse.lil_matrix((int(number_of_scanning_boxes_x),
                                                         int(number_of_scanning_boxes_y)))
    scanning_boxes_matrix_predicted_particles = sparse.lil_matrix((int(number_of_scanning_boxes_x),
                                                                   int(number_of_scanning_boxes_y)))

    for particle_position_x, particle_position_y in zip(particle_positions_x, particle_positions_y):
        start_index_x = int(ceil((particle_position_x - scanning_box_size_x) / scanning_box_step_x))
        stop_index_x = int(floor(particle_position_x / scanning_box_step_x))

        start_index_y = int(ceil((particle_position_y - scanning_box_size_y) / scanning_box_step_y))
        stop_index_y = int(floor(particle_position_y / scanning_box_step_y))

        for index_x in range(start_index_x, stop_index_x + 1):
            for index_y in range(start_index_y, stop_index_y + 1):
                try:
                    scanning_boxes_matrix_particles[index_x, index_y] += 1
                except IndexError:
                    continue

    for predicted_particle_position_x, predicted_particle_position_y in zip(predicted_particle_positions_x,
                                                                            predicted_particle_positions_y):
        start_index_x = int(ceil((predicted_particle_position_x - scanning_box_size_x) / scanning_box_step_x))
        stop_index_x = int(floor(predicted_particle_position_x / scanning_box_step_x))

        start_index_y = int(ceil((predicted_particle_position_y - scanning_box_size_y) / scanning_box_step_y))
        stop_index_y = int(floor(predicted_particle_position_y / scanning_box_step_y))

        for index_x in range(start_index_x, stop_index_x + 1):
            for index_y in range(start_index_y, stop_index_y + 1):
                try:
                    scanning_boxes_matrix_predicted_particles[index_x, index_y] += 1
                except IndexError:
                    continue

    n = sparse.csr_matrix(scanning_boxes_matrix_particles)
    m = sparse.csr_matrix(scanning_boxes_matrix_predicted_particles)

    P = sparse.csr_matrix.sum(n)
    N = number_of_scanning_boxes_x * number_of_scanning_boxes_y - sparse.csr_matrix.sum(n > 0)
    TP = sparse.csr_matrix.sum(sparse.csr_matrix.minimum(n, m))
    FP = sparse.csr_matrix.sum(sparse.csr_matrix.maximum(n, m) - n)
    n_nonzero_boolean = n > 0
    m_nonzero_boolean = m > 0
    TN = number_of_scanning_boxes_x * number_of_scanning_boxes_y - sparse.csr_matrix.sum(n_nonzero_boolean +
                                                                                         m_nonzero_boolean)

    FN = P - TP

    return P, N, TP, FP, TN, FN


def distance_from_upper_left_corner_ROC(operating_characteristics, FPR_weight=100):
=======
def distance_from_upper_left_corner_ROC(operating_characteristics, FPR_weight=1.0):
>>>>>>> 0128887a
    """
    Method that calculates the distance from the upper left corner of the ROC space for a given TPR and FPR
    Inputs:
        TPR - True Positive Rate
        FPR - False Positive Rate
        FPR_weight - instead of just FPR, FPR*FPR_weight is used in the calculation. This is usually a value between 0
                     and 1. A small value means that changes in FPR affect the distance more.
    """
    P, N, TP, FP, TN, FN = operating_characteristics

    TPR = TP / P
    FPR = FP / N

    distance = ((1 - TPR) ** 2 + (FPR * FPR_weight) ** 2) ** 0.5
    return distance


def centroids_DT(
        particle_positions_x,
        particle_positions_y,
        particle_radial_distance,
        particle_interdistance,
    ):
    import numpy as np

    particle_number = 0
    particle_index = 0
    particle_numbers = -np.ones(len(particle_positions_x))

    # Sort all predicted points to correct particle 
    while particle_numbers[np.argmin(particle_numbers)] == -1:
        particle_index = np.argmin(particle_numbers)
        particle_numbers[particle_index] = particle_number
        particle_number += 1

        for j in range(len(particle_positions_x)):

            if (particle_positions_x[j] - particle_positions_x[particle_index]) ** 2 \
                    + (particle_positions_y[j] - particle_positions_y[particle_index]) ** 2 \
                    < particle_interdistance ** 2:
                particle_numbers[j] = particle_numbers[particle_index]

    centroid_x = np.zeros(int(np.amax(particle_numbers)) + 1)
    centroid_y = np.zeros(int(np.amax(particle_numbers)) + 1)

    particle_number = 0
    while max(particle_numbers) >= particle_number:
        points_x = particle_positions_x[np.where(particle_numbers == particle_number)]
        points_y = particle_positions_y[np.where(particle_numbers == particle_number)]
        distance_from_center = particle_radial_distance[np.where(particle_numbers == particle_number)]

        # Calculate centroids
        _len = len(points_x)
        centroid_x[particle_number] = sum(points_x) / _len
        centroid_y[particle_number] = sum(points_y) / _len

        particle_number += 1

    return (centroid_x, centroid_y)


def get_predicted_positions_DT(particle_radial_distance_threshold,
                               particle_maximum_interdistance,
                               number_frames_to_be_tracked,
                               predicted_positions_wrt_frame):
    import numpy as np
    import matplotlib.pyplot as plt

    particle_positions = []
    particle_centroids = []
    particle_radial_distance = []
    predicted_positions = []

    for i in range(number_frames_to_be_tracked):

        particle_positions_x = []
        particle_positions_y = []

        # Threshold the radial distance of the predicted points
        for j in range(0, predicted_positions_wrt_frame.shape[1]):
            for k in range(0, predicted_positions_wrt_frame.shape[2]):
                if predicted_positions_wrt_frame[i, j, k, 2] < particle_radial_distance_threshold:
                    particle_positions_x = \
                        np.append(particle_positions_x,
                                  predicted_positions_wrt_frame[i, j, k, 0])
                    particle_positions_y = \
                        np.append(particle_positions_y,
                                  predicted_positions_wrt_frame[i, j, k, 1])
                    particle_radial_distance = \
                        np.append(particle_radial_distance,
                                  predicted_positions_wrt_frame[i, j, k, 2])

        if (len(particle_positions_x) == 0):
            raise KeyError('particle_radial_distance_threshold too small, no predictions passed')

        particle_positions.append([])
        particle_positions[i].append(particle_positions_x)
        particle_positions[i].append(particle_positions_y)

        # Calculate the centroid positions
        (centroids_x, centroids_y) = centroids_DT(particle_positions_x,
                                                  particle_positions_y,
                                                  particle_radial_distance,
                                                  particle_maximum_interdistance)

        for k in range(len(centroids_x)):
            predicted_positions.append((i, centroids_x[k], centroids_y[k]))

    return predicted_positions


def get_predicted_positions_unet(number_frames_to_be_tracked, batch_predictions,video_width, video_height, cutoff_value = 0.9):
    import imageGeneration as IG
    predicted_positions = []
    predictions = IG.cutoff(batch_predictions,cutoff_value, apply_sigmoid=True)

    for i in range(number_frames_to_be_tracked):

        (x_mean_list, y_mean_list, r_mean_list, i_mean_list) = IG.get_particle_positions_radii_and_intensities(predictions[i])

        for j in range(len(x_mean_list)):
            x_position = x_mean_list[j]
            y_position = y_mean_list[j]
            frame_index = i
            if(x_position <= video_width and y_position <= video_height):
                predicted_positions.append((frame_index,x_position,y_position))
    
    return predicted_positions


def hits_and_misses(number_frames_to_be_tracked, predicted_positions, particle_positions_and_radiuses, long_return = False):
    from numpy import sqrt, zeros

    nr_predictions = zeros(number_frames_to_be_tracked)
    nr_total_predictions = 0
    nr_real_particles = zeros(number_frames_to_be_tracked)
    nr_true_positives = zeros(number_frames_to_be_tracked)
    nr_false_positives = zeros(number_frames_to_be_tracked)
    true_positives = []
    true_positive_links = []
    false_positives = []
    MAE_distance = 0
    MSE_distance = 0


    for i in range(int(number_frames_to_be_tracked)):
        predictions_for_frame_i = []
        for j in range(len(predicted_positions)):
            if(predicted_positions[j][0] == i):
                predictions_for_frame_i.append(predicted_positions[j])
        
        nr_predictions[i] = len(predictions_for_frame_i)
        nr_real_particles[i] = len(particle_positions_and_radiuses[i][0])
        
        for j in range(int(nr_predictions[i])):
            hasHit = False
            best_match = (None,None,None)
            shortest_distance = 99999999
            
            for part in range(int(nr_real_particles[i])):
                distance_x = (predictions_for_frame_i[j][1] - particle_positions_and_radiuses[i][0][part])**2
                distance_y = (predictions_for_frame_i[j][2] - particle_positions_and_radiuses[i][1][part])**2
                distance = sqrt(distance_x + distance_y)

                if(distance < particle_positions_and_radiuses[i][2][part]):
                    hasHit = True
                    
                    
                    if(distance < shortest_distance):
                        shortest_distance = distance
                        best_match = predictions_for_frame_i[j]
                        best_match_index = part

            if(hasHit):
                MAE_distance += shortest_distance
                MSE_distance += shortest_distance**2
                nr_true_positives[i] += 1 
                true_positives.append(best_match)
                true_positive_links.append((i,int(nr_total_predictions + j),best_match_index))
            else: 
                nr_false_positives[i] += 1
                false_positives.append(predictions_for_frame_i[j])
            
        nr_total_predictions += nr_predictions[i]
                        
                    
    if(long_return):
        MAE_distance = MAE_distance/len(true_positives)
        MSE_distance = MSE_distance/len(true_positives)
        return nr_real_particles,nr_predictions,nr_true_positives,nr_false_positives,true_positives, false_positives, true_positive_links,MAE_distance,MSE_distance
    else:
        return nr_real_particles,nr_predictions,nr_true_positives,nr_false_positives


def visualize_hits_and_misses(number_frames_to_be_tracked, frames,  particle_positions_and_radiuses, predicted_positions, FP,links):
    import matplotlib.pyplot as plt
    
    ### Visualize tracked frames
    for i in range(number_frames_to_be_tracked):
        
        # Show frame
        fig = plt.figure(figsize=(10, 10))
        plt.imshow(frames[i], cmap='gray', vmin=0, vmax=1)
        nr_real_particles = len(particle_positions_and_radiuses[i][0])

        for j in range(int(len(predicted_positions))):
            if(predicted_positions[j][0] == i):
                if(predicted_positions[j] in FP):
                    # Plot the predicted points
                    plt.plot(predicted_positions[j][2],
                            predicted_positions[j][1], '.r')
                else:
                    # Plot the predicted points
                    plt.plot(predicted_positions[j][2],
                            predicted_positions[j][1], '.b')
                    
        found_particles = []
        for item in links:
            if(item[0] == i):
                found_particles.append((item[0],item[2]))
        
        for part in range(nr_real_particles):
            if((i,part) in found_particles):
                plt.plot(particle_positions_and_radiuses[i][1][part],
                                particle_positions_and_radiuses[i][0][part], '^g')
                circle = plt.Circle((particle_positions_and_radiuses[i][1][part], particle_positions_and_radiuses[i][0][part]), particle_positions_and_radiuses[i][2][part], color='g', fill=False)
                plt.gcf().gca().add_artist(circle)
            else:
                plt.plot(particle_positions_and_radiuses[i][1][part],
                                    particle_positions_and_radiuses[i][0][part], '^m')
                circle = plt.Circle((particle_positions_and_radiuses[i][1][part], particle_positions_and_radiuses[i][0][part]), particle_positions_and_radiuses[i][2][part], color='m', fill=False)
                plt.gcf().gca().add_artist(circle)
        
        
        for link in links:
            if(link[0] == i):
                plt.plot([predicted_positions[link[1]][2],particle_positions_and_radiuses[i][1][link[2]]],
                                [predicted_positions[link[1]][1],particle_positions_and_radiuses[i][0][link[2]]], 'g',linestyle = '-')
            

def construct_video_from_images(pathIn = './images/',pathOut = 'output.mp4',fps = 25):
    import cv2
    import matplotlib.pyplot as plt
    import os
    from os.path import isfile, join

    size = 0
    frame_array = []
    files = [f for f in os.listdir(pathIn) if isfile(join(pathIn, f))]

    #for sorting the file names properly
    files.sort(key = lambda x: int(x[5:-4]))

    for i in range(len(files)):
        filename=pathIn + files[i]
        #reading each files
        img = cv2.imread(filename)
        height, width, layers = img.shape
        size = (width,height)
        #inserting the frames into an image array
        frame_array.append(img)

    fourcc = cv2.VideoWriter_fourcc(*'mp4v')
    out = cv2.VideoWriter(pathOut,cv2.VideoWriter_fourcc(*'mp4v'), fps, size)

    for i in range(len(frame_array)):
        # writing to a image array
        out.write(frame_array[i])

    out.release()
    cv2.destroyAllWindows()<|MERGE_RESOLUTION|>--- conflicted
+++ resolved
@@ -112,7 +112,6 @@
     return operating_characteristics
 
 
-<<<<<<< HEAD
 def get_operating_characteristics_scanning_box_optimized(predicted_particle_positions_x, predicted_particle_positions_y,
                                                          particle_positions_x, particle_positions_y,
                                                          image_size_x, image_size_y,
@@ -193,10 +192,7 @@
     return P, N, TP, FP, TN, FN
 
 
-def distance_from_upper_left_corner_ROC(operating_characteristics, FPR_weight=100):
-=======
-def distance_from_upper_left_corner_ROC(operating_characteristics, FPR_weight=1.0):
->>>>>>> 0128887a
+def distance_from_upper_left_corner_ROC(operating_characteristics, FPR_weight=100.0):
     """
     Method that calculates the distance from the upper left corner of the ROC space for a given TPR and FPR
     Inputs:
