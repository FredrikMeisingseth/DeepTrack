--- conflicted
+++ resolved
@@ -197,35 +197,34 @@
                  image_size_x, image_size_y,
                  scanning_box_size_x, scanning_box_size_y,
                  scanning_box_step_x, scanning_box_step_y):
-    
-    operating_characteristics_sum = [0,0,0,0,0,0]
+    operating_characteristics_sum = [0, 0, 0, 0, 0, 0]
     for i in range(len(particle_positions_and_radiuses)):
-        
+
         current_particle_positions_x = particle_positions_and_radiuses[i][0]
         current_particle_positions_y = particle_positions_and_radiuses[i][1]
-        
+
         current_predicted_particle_positions_x = []
         current_predicted_particle_positions_y = []
         for pred in predicted_positions:
-            if(pred[0] == i):
+            if (pred[0] == i):
                 current_predicted_particle_positions_x.append(pred[1])
                 current_predicted_particle_positions_y.append(pred[2])
-                
-    
-        current_operating_characteristics_optimized = get_operating_characteristics_scanning_box_optimized(current_predicted_particle_positions_x,
-                                                                                                 current_predicted_particle_positions_y,
-                                                                                                 current_particle_positions_x, 
-                                                                                                 current_particle_positions_y,
-                                                                                                 image_size_x, image_size_y,
-                                                                                                 scanning_box_size_x, 
-                                                                                                 scanning_box_size_y,
-                                                                                                 scanning_box_step_x,
-                                                                                                 scanning_box_step_y)
-        operating_characteristics_sum = [sum(x) for x in zip(operating_characteristics_sum, current_operating_characteristics_optimized)]
-    
+
+        current_operating_characteristics_optimized = get_operating_characteristics_scanning_box_optimized(
+            current_predicted_particle_positions_x,
+            current_predicted_particle_positions_y,
+            current_particle_positions_x,
+            current_particle_positions_y,
+            image_size_x, image_size_y,
+            scanning_box_size_x,
+            scanning_box_size_y,
+            scanning_box_step_x,
+            scanning_box_step_y)
+        operating_characteristics_sum = [sum(x) for x in zip(operating_characteristics_sum,
+                                                             current_operating_characteristics_optimized)]
 
     operating_characteristics = [x / len(particle_positions_and_radiuses) for x in operating_characteristics_sum]
-        
+
     return tuple(operating_characteristics)
 
 
@@ -233,55 +232,51 @@
                            particle_positions_and_radiuses,
                            image_size_x, image_size_y,
                            sample_size=100,
-                           number_of_iterations = 2,
-                           x0=[20,10],
-                           verbose = False):
-    
-    
+                           number_of_iterations=2,
+                           x0=[20, 10],
+                           verbose=False):
     import numpy as np
     from scipy.optimize import minimize
     from scipy.special import expit
 
-    
-    def func(x, label, pred, sample_size,image_size_x, image_size_y):
+    def func(x, label, pred, sample_size, image_size_x, image_size_y):
         predicted_positions_DT = benchmark.get_predicted_positions_DT(x[0],
                                                                       x[1],
                                                                       sample_size,
                                                                       pred,
-                                                                      verbose = False)
-        
+                                                                      verbose=False)
+
         scanning_box_size_x = image_size_x / 12
         scanning_box_size_y = image_size_y / 12
         scanning_box_step_x = scanning_box_size_x / 4
         scanning_box_step_y = scanning_box_size_y / 4
-        
+
         operating_characteristics = get_op_chars(predicted_positions_DT,
                                                  label,
                                                  image_size_x, image_size_y,
                                                  scanning_box_size_x, scanning_box_size_y,
                                                  scanning_box_step_x, scanning_box_step_y)
-        
+
         print(operating_characteristics)
-        
-        
+
         dist = benchmark.distance_from_upper_left_corner_ROC(operating_characteristics, FPR_weight=100.0)
-        
+
         return dist
 
     sample_size = min([sample_size, predicted_positions_wrt_frame.shape[0]])
 
-   
     label = particle_positions_and_radiuses
     pred = predicted_positions_wrt_frame
-    current_guess = minimize(func, x0, args=(label, pred, sample_size,image_size_x, image_size_y), tol=1e-6, method='Nelder-Mead').x
+    current_guess = minimize(func, x0, args=(label, pred, sample_size, image_size_x, image_size_y), tol=1e-6,
+                             method='Nelder-Mead').x
 
     for k in range(number_of_iterations):
-        temp = minimize(func, current_guess, args=(label, pred, sample_size, image_size_x, image_size_y), tol=1e-6, method='Nelder-Mead').x
+        temp = minimize(func, current_guess, args=(label, pred, sample_size, image_size_x, image_size_y), tol=1e-6,
+                        method='Nelder-Mead').x
         current_guess = temp
-        if(verbose):
-            func_value = func(current_guess, label, pred, sample_size,image_size_x, image_size_y)
-            print("On iteration: {}, Current_guess: {} , func_value: {}".format(k,current_guess, func_value))
-        
+        if verbose:
+            func_value = func(current_guess, label, pred, sample_size, image_size_x, image_size_y)
+            print("On iteration: {}, Current_guess: {} , func_value: {}".format(k, current_guess, func_value))
 
     return current_guess
 
@@ -304,67 +299,64 @@
     return distance
 
 
-def distance_upper_left_corner_ROC_predictions_and_label_unet(cutoff, label, pred, sample_size,image_size_x, image_size_y,FPR_weight = 1):
-        
-        sample_size = min([sample_size, pred.shape[0]])
-        
-        predicted_positions_unet = []
-        predicted_positions_unet = get_predicted_positions_unet(sample_size,
-                                                                      pred,
-                                                                      image_size_x,
-                                                                      image_size_y,
-                                                                      cutoff_value = cutoff)
-        
-        
-        scanning_box_size_x = 3
-        scanning_box_size_y = 3
-        scanning_box_step_x = 1
-        scanning_box_step_y = 1
-        
-        operating_characteristics = (0,0,0,0,0,0)
-        operating_characteristics = get_op_chars(predicted_positions_unet,
-                                                 label,
-                                                 image_size_x, image_size_y,
-                                                 scanning_box_size_x, scanning_box_size_y,
-                                                 scanning_box_step_x, scanning_box_step_y)
-        
-        
-        dist = distance_from_upper_left_corner_ROC(operating_characteristics, FPR_weight=FPR_weight)
-              
-        return dist
-
-
-def distance_upper_left_corner_ROC_predictions_and_label_DT(params, label, pred, sample_size,image_size_x, image_size_y,FPR_weight = 1):
-        
-        sample_size = min([sample_size, pred.shape[0]])
-        
-        predicted_positions_DT = []
-        predicted_positions_DT = get_predicted_positions_DT(params[0],
-                                                               params[1],
-                                                               sample_size,
-                                                               pred)
-        
-        scanning_box_size_x = 3
-        scanning_box_size_y = 3
-        scanning_box_step_x = 1
-        scanning_box_step_y = 1
-        
-        operating_characteristics = (0,0,0,0,0,0)
-        operating_characteristics = get_op_chars(predicted_positions_DT,
-                                                 label,
-                                                 image_size_x, image_size_y,
-                                                 scanning_box_size_x, scanning_box_size_y,
-                                                 scanning_box_step_x, scanning_box_step_y)
-        
-        P, N, TP, FP, TN, FN = operating_characteristics
-
-        TPR = TP / P
-        FPR = FP / N
-        
-        
-        dist = distance_from_upper_left_corner_ROC(operating_characteristics, FPR_weight=FPR_weight)
-              
-        return dist
+def distance_upper_left_corner_ROC_predictions_and_label_unet(cutoff, label, pred, sample_size, image_size_x,
+                                                              image_size_y, FPR_weight=1):
+    sample_size = min([sample_size, pred.shape[0]])
+
+    predicted_positions_unet = []
+    predicted_positions_unet = get_predicted_positions_unet(sample_size,
+                                                            pred,
+                                                            image_size_x,
+                                                            image_size_y,
+                                                            cutoff_value=cutoff)
+
+    scanning_box_size_x = 3
+    scanning_box_size_y = 3
+    scanning_box_step_x = 1
+    scanning_box_step_y = 1
+
+    operating_characteristics = (0, 0, 0, 0, 0, 0)
+    operating_characteristics = get_op_chars(predicted_positions_unet,
+                                             label,
+                                             image_size_x, image_size_y,
+                                             scanning_box_size_x, scanning_box_size_y,
+                                             scanning_box_step_x, scanning_box_step_y)
+
+    dist = distance_from_upper_left_corner_ROC(operating_characteristics, FPR_weight=FPR_weight)
+
+    return dist
+
+
+def distance_upper_left_corner_ROC_predictions_and_label_DT(params, label, pred, sample_size, image_size_x,
+                                                            image_size_y, FPR_weight=1):
+    sample_size = min([sample_size, pred.shape[0]])
+
+    predicted_positions_DT = []
+    predicted_positions_DT = get_predicted_positions_DT(params[0],
+                                                        params[1],
+                                                        sample_size,
+                                                        pred)
+
+    scanning_box_size_x = 3
+    scanning_box_size_y = 3
+    scanning_box_step_x = 1
+    scanning_box_step_y = 1
+
+    operating_characteristics = (0, 0, 0, 0, 0, 0)
+    operating_characteristics = get_op_chars(predicted_positions_DT,
+                                             label,
+                                             image_size_x, image_size_y,
+                                             scanning_box_size_x, scanning_box_size_y,
+                                             scanning_box_step_x, scanning_box_step_y)
+
+    P, N, TP, FP, TN, FN = operating_characteristics
+
+    TPR = TP / P
+    FPR = FP / N
+
+    dist = distance_from_upper_left_corner_ROC(operating_characteristics, FPR_weight=FPR_weight)
+
+    return dist
 
 
 def centroids_DT(
@@ -408,14 +400,14 @@
 
         particle_number += 1
 
-    return (centroid_x, centroid_y)
+    return centroid_x, centroid_y
 
 
 def get_predicted_positions_DT(particle_radial_distance_threshold,
                                particle_maximum_interdistance,
                                number_frames_to_be_tracked,
                                predicted_positions_wrt_frame,
-                               verbose = True):
+                               verbose=True):
     import numpy as np
     import matplotlib.pyplot as plt
 
@@ -441,15 +433,14 @@
                         np.append(particle_radial_distance,
                                   predicted_positions_wrt_frame[i, j, k, 2])
 
-
-        if (len(particle_positions_x) == 0):
-            if(verbose):print('particle_radial_distance_threshold too small, no predictions passed')
-        else:    
+        if len(particle_positions_x) == 0:
+            if verbose: print('particle_radial_distance_threshold too small, no predictions passed')
+        else:
             # Calculate the centroid positions
             (centroids_x, centroids_y) = centroids_DT(particle_positions_x,
-                                                    particle_positions_y,
-                                                    particle_radial_distance,
-                                                    particle_maximum_interdistance)
+                                                      particle_positions_y,
+                                                      particle_radial_distance,
+                                                      particle_maximum_interdistance)
 
             for k in range(len(centroids_x)):
                 predicted_positions.append((i, centroids_x[k], centroids_y[k]))
@@ -472,7 +463,7 @@
             x_position = x_mean_list[j]
             y_position = y_mean_list[j]
             frame_index = i
-            if (x_position <= video_width and y_position <= video_height):
+            if x_position <= video_width and y_position <= video_height:
                 predicted_positions.append((frame_index, x_position, y_position))
 
     return predicted_positions
@@ -496,7 +487,7 @@
     for i in range(int(number_frames_to_be_tracked)):
         predictions_for_frame_i = []
         for j in range(len(predicted_positions)):
-            if (predicted_positions[j][0] == i):
+            if predicted_positions[j][0] == i:
                 predictions_for_frame_i.append(predicted_positions[j])
 
         nr_predictions[i] = len(predictions_for_frame_i)
@@ -504,29 +495,23 @@
 
         for j in range(int(nr_predictions[i])):
             hasHit = False
-<<<<<<< HEAD
             best_match = (None, None, None)
-            shortest_distance = 99999999
-
-=======
-            best_match = (None,None,None)
             shortest_distance = 9999999
-            
->>>>>>> 0235be4e
+
             for part in range(int(nr_real_particles[i])):
                 distance_x = (predictions_for_frame_i[j][1] - particle_positions_and_radiuses[i][0][part]) ** 2
                 distance_y = (predictions_for_frame_i[j][2] - particle_positions_and_radiuses[i][1][part]) ** 2
                 distance = sqrt(distance_x + distance_y)
 
-                if (distance < particle_positions_and_radiuses[i][2][part]):
+                if distance < particle_positions_and_radiuses[i][2][part]:
                     hasHit = True
 
-                    if (distance < shortest_distance):
+                    if distance < shortest_distance:
                         shortest_distance = distance
                         best_match = predictions_for_frame_i[j]
                         best_match_index = part
 
-            if (hasHit):
+            if hasHit:
                 MAE_distance += shortest_distance
                 MSE_distance += shortest_distance ** 2
                 nr_true_positives[i] += 1
@@ -537,24 +522,15 @@
                 false_positives.append(predictions_for_frame_i[j])
 
         nr_total_predictions += nr_predictions[i]
-<<<<<<< HEAD
-
-    if (long_return):
-        MAE_distance = MAE_distance / len(true_positives)
-        MSE_distance = MSE_distance / len(true_positives)
-        return nr_real_particles, nr_predictions, nr_true_positives, nr_false_positives, true_positives, false_positives, true_positive_links, MAE_distance, MSE_distance
-=======
-                        
-                    
-    if(long_return):
-        if(len(true_positives) != 0):
-            MAE_distance = MAE_distance/len(true_positives)
-            MSE_distance = MSE_distance/len(true_positives)
+
+    if long_return:
+        if len(true_positives) != 0:
+            MAE_distance = MAE_distance / len(true_positives)
+            MSE_distance = MSE_distance / len(true_positives)
         else:
             MAE_distance = -1
             MSE_distance = -1
-        return nr_real_particles,nr_predictions,nr_true_positives,nr_false_positives,true_positives, false_positives, true_positive_links,MAE_distance,MSE_distance
->>>>>>> 0235be4e
+        return nr_real_particles, nr_predictions, nr_true_positives, nr_false_positives, true_positives, false_positives, true_positive_links, MAE_distance, MSE_distance
     else:
         return nr_real_particles, nr_predictions, nr_true_positives, nr_false_positives
 
@@ -572,8 +548,8 @@
         nr_real_particles = len(particle_positions_and_radiuses[i][0])
 
         for j in range(int(len(predicted_positions))):
-            if (predicted_positions[j][0] == i):
-                if (predicted_positions[j] in FP):
+            if predicted_positions[j][0] == i:
+                if predicted_positions[j] in FP:
                     # Plot the predicted points
                     plt.plot(predicted_positions[j][2],
                              predicted_positions[j][1], '.r')
@@ -584,11 +560,11 @@
 
         found_particles = []
         for item in links:
-            if (item[0] == i):
+            if item[0] == i:
                 found_particles.append((item[0], item[2]))
 
         for part in range(nr_real_particles):
-            if ((i, part) in found_particles):
+            if (i, part) in found_particles:
                 plt.plot(particle_positions_and_radiuses[i][1][part],
                          particle_positions_and_radiuses[i][0][part], '^g')
                 circle = plt.Circle(
@@ -610,11 +586,7 @@
                          linestyle='-')
 
 
-<<<<<<< HEAD
-def construct_video_from_images(pathIn='./images/', pathOut='output.mp4', fps=25):
-=======
-def construct_video_from_images(number_of_images_to_save = 10,pathIn = './images/',pathOut = 'output.mp4',fps = 25):
->>>>>>> 0235be4e
+def construct_video_from_images(number_of_images_to_save=10, pathIn='./images/', pathOut='output.mp4', fps=25):
     import cv2
     import matplotlib.pyplot as plt
     import os
@@ -647,7 +619,6 @@
     cv2.destroyAllWindows()
 
 
-<<<<<<< HEAD
 def recursiveEquals(obj1, obj2):
     """Function that checks if objects, which can be either floats or iterables of the same kind of objects,
     are equal to each other (shape and all elements are identical)
@@ -758,70 +729,94 @@
     hit_percentage = hits_sum / len(batch_particle_attributes)
 
     return mean(AEs), hit_percentage
-=======
+
+
 def get_optimal_parameters_DT(predicted_positions_wrt_frame,
-                           particle_positions_and_radiuses,
-                           image_size_x, image_size_y,
-                           sample_size=100,
-                           number_of_iterations = 2,
-                           x0=[10,10],
-                           verbose = False,
-                           FPR_weight = 1):
-    
-    
+                              particle_positions_and_radiuses,
+                              image_size_x, image_size_y,
+                              sample_size=100,
+                              number_of_iterations=2,
+                              x0=[10, 10],
+                              verbose=False,
+                              FPR_weight=1):
     import numpy as np
     from scipy.optimize import minimize
     from scipy.special import expit
 
     sample_size = min([sample_size, predicted_positions_wrt_frame.shape[0]])
 
-   
     label = particle_positions_and_radiuses
     pred = predicted_positions_wrt_frame
-    current_guess = minimize(distance_upper_left_corner_ROC_predictions_and_label_DT, x0, args=(label, pred, sample_size,image_size_x, image_size_y,FPR_weight), tol=1e-6, method='Nelder-Mead').x
-    if(verbose):
-            func_value = distance_upper_left_corner_ROC_predictions_and_label_DT(current_guess, label, pred, sample_size,image_size_x, image_size_y,FPR_weight)
-            print("On iteration: {}, Current_guess: {} , func_value: {}".format(0,current_guess, func_value))
-            
+    current_guess = minimize(distance_upper_left_corner_ROC_predictions_and_label_DT, x0,
+                             args=(label, pred, sample_size, image_size_x, image_size_y, FPR_weight), tol=1e-6,
+                             method='Nelder-Mead').x
+    if verbose:
+        func_value = distance_upper_left_corner_ROC_predictions_and_label_DT(current_guess, label, pred, sample_size,
+                                                                             image_size_x, image_size_y, FPR_weight)
+        print("On iteration: {}, Current_guess: {} , func_value: {}".format(0, current_guess, func_value))
+
     for k in range(number_of_iterations):
-        temp = minimize(distance_upper_left_corner_ROC_predictions_and_label_DT, current_guess, args=(label, pred, sample_size, image_size_x, image_size_y,FPR_weight), tol=1e-6, method='Nelder-Mead').x
+        temp = minimize(distance_upper_left_corner_ROC_predictions_and_label_DT, current_guess,
+                        args=(label, pred, sample_size, image_size_x, image_size_y, FPR_weight), tol=1e-6,
+                        method='Nelder-Mead').x
         current_guess = temp
-        if(verbose):
-            func_value = distance_upper_left_corner_ROC_predictions_and_label_DT(current_guess, label, pred, sample_size,image_size_x, image_size_y,FPR_weight)
-            print("On iteration: {}, Current_guess: {} , func_value: {}".format(k+1,current_guess, func_value))
-        
+        if verbose:
+            func_value = distance_upper_left_corner_ROC_predictions_and_label_DT(current_guess, label, pred,
+                                                                                 sample_size, image_size_x,
+                                                                                 image_size_y, FPR_weight)
+            print("On iteration: {}, Current_guess: {} , func_value: {}".format(k + 1, current_guess, func_value))
 
     return current_guess
 
 
 def get_optimal_parameters_unet(batch_predictions,
-                           particle_positions_and_radiuses,
-                           image_size_x, image_size_y,
-                           sample_size=100,
-                           number_of_iterations = 2,
-                           x0=0.8,
-                           FPR_weight = 10,
-                           verbose = False):
-    
-    
+                                particle_positions_and_radiuses,
+                                image_size_x, image_size_y,
+                                sample_size=100,
+                                number_of_iterations=2,
+                                x0=0.8,
+                                FPR_weight=10,
+                                verbose=False):
     import numpy as np
     from scipy.optimize import minimize
-    
+
     sample_size = min([sample_size, batch_predictions.shape[0]])
-   
+
     label = particle_positions_and_radiuses
-    pred = batch_predictions 
-    
-    
+    pred = batch_predictions
+
     current_guess = minimize(distance_upper_left_corner_ROC_predictions_and_label_unet,
                              x0,
-                             args=(label, pred, sample_size,image_size_x, image_size_y,FPR_weight),
+                             args=(label, pred, sample_size, image_size_x, image_size_y, FPR_weight),
                              tol=1e-6,
-                             method = "Nelder-Mead"
+                             method="Nelder-Mead"
                              ).x
-    
-    
-    if(verbose):
+
+    if verbose:
+        func_value = distance_upper_left_corner_ROC_predictions_and_label_unet(current_guess,
+                                                                               label,
+                                                                               pred,
+                                                                               sample_size,
+                                                                               image_size_x,
+                                                                               image_size_y,
+                                                                               FPR_weight)
+
+        print("On iteration: {}, Current_guess: {} , func_value: {}".format(0, current_guess, func_value))
+
+    if current_guess > 1: current_guess = 0.97
+
+    bnds = [(0, 1)]
+    for k in range(number_of_iterations):
+        temp = minimize(distance_upper_left_corner_ROC_predictions_and_label_unet,
+                        current_guess,
+                        args=(label, pred, sample_size, image_size_x, image_size_y, FPR_weight),
+                        tol=1e-9,
+                        method='L-BFGS-B',
+                        bounds=bnds
+                        ).x
+
+        current_guess = temp
+        if verbose:
             func_value = distance_upper_left_corner_ROC_predictions_and_label_unet(current_guess,
                                                                                    label,
                                                                                    pred,
@@ -829,32 +824,6 @@
                                                                                    image_size_x,
                                                                                    image_size_y,
                                                                                    FPR_weight)
-            
-            print("On iteration: {}, Current_guess: {} , func_value: {}".format(0,current_guess, func_value))
-    
-    if(current_guess > 1): current_guess = 0.97
-    
-    bnds = [(0,1)]
-    for k in range(number_of_iterations):
-        temp = minimize(distance_upper_left_corner_ROC_predictions_and_label_unet, 
-                        current_guess,
-                        args=(label, pred, sample_size, image_size_x, image_size_y,FPR_weight),
-                        tol=1e-9,
-                        method='L-BFGS-B',
-                        bounds = bnds
-                        ).x
-        
-        current_guess = temp
-        if(verbose):
-            func_value = distance_upper_left_corner_ROC_predictions_and_label_unet(current_guess,
-                                                                                   label,
-                                                                                   pred, 
-                                                                                   sample_size,
-                                                                                   image_size_x,
-                                                                                   image_size_y,
-                                                                                   FPR_weight)
-            print("On iteration: {}, Current_guess: {} , func_value: {}".format(k+1,current_guess, func_value))
-        
-
-    return current_guess
->>>>>>> 0235be4e
+            print("On iteration: {}, Current_guess: {} , func_value: {}".format(k + 1, current_guess, func_value))
+
+    return current_guess